# coding=utf-8
# Copyright 2015,2016 Nir Cohen
#
# Licensed under the Apache License, Version 2.0 (the "License");
# you may not use this file except in compliance with the License.
# You may obtain a copy of the License at
#
# http://www.apache.org/licenses/LICENSE-2.0
#
# Unless required by applicable law or agreed to in writing, software
# distributed under the License is distributed on an "AS IS" BASIS,
# WITHOUT WARRANTIES OR CONDITIONS OF ANY KIND, either express or implied.
# See the License for the specific language governing permissions and
# limitations under the License.

import os
import sys
import ast
import subprocess
try:
    from StringIO import StringIO  # Python 2.x
except ImportError:
    from io import StringIO  # Python 3.x

import pytest


BASE = os.path.abspath(os.path.dirname(__file__))
RESOURCES = os.path.join(BASE, 'resources')
DISTROS_DIR = os.path.join(RESOURCES, 'distros')
TESTDISTROS = os.path.join(RESOURCES, 'testdistros')
SPECIAL = os.path.join(RESOURCES, 'special')
DISTROS = [dist for dist in os.listdir(DISTROS_DIR) if dist != '__shared__']


IS_LINUX = sys.platform.startswith('linux')
if IS_LINUX:
    import distro

    RELATIVE_UNIXCONFDIR = distro._UNIXCONFDIR[1:]
    MODULE_DISTRO = distro._distro


class TestNonLinuxPlatform:
    """Obviously, this only tests Windows. Will add OS X tests on Travis
    Later
    """

    def test_cant_use_on_windows(self):
        try:
            import distro  # NOQA
        except ImportError as ex:
            assert 'Unsupported platform' in str(ex)


@pytest.mark.skipif(not IS_LINUX, reason='Irrelevant on non-linux')
class TestCli:

    def _parse(self, command):
        sys.argv = command.split()
        distro.main()

    def _run(self, command):
        stdout, _ = subprocess.Popen(
            command,
            stdout=subprocess.PIPE,
            stderr=subprocess.PIPE).communicate()
        # Need to decode or we get bytes in Python 3.x
        return stdout.decode('utf-8')

    def test_cli_for_coverage_yuch(self):
        self._parse('distro')
        self._parse('distro -j')

    def test_cli(self):
        command = [sys.executable, '-m', 'distro']
        desired_output = 'Name: ' + distro.name(pretty=True)
        distro_version = distro.version(pretty=True)
        distro_codename = distro.codename()
        desired_output += '\n' + 'Version: ' + distro_version
        desired_output += '\n' + 'Codename: ' + distro_codename
        desired_output += '\n'
        assert self._run(command) == desired_output

    def test_cli_json(self):
        command = [sys.executable, '-m', 'distro', '-j']
        assert ast.literal_eval(self._run(command)) == distro.info()


@pytest.mark.skipif(not IS_LINUX, reason='Irrelevant on non-linux')
class DistroTestCase(object):
    """A base class for any testcase classes that test the distributions
    represented in the `DISTROS` subtree.
    """

    def setup_method(self, test_method):
        # The environment stays the same across all testcases, so we
        # save and restore the PATH env var in each test case that
        # changes it:
        self._saved_path = os.environ["PATH"]
        self._saved_UNIXCONFDIR = distro._UNIXCONFDIR

    def teardown_method(self, test_method):
        os.environ["PATH"] = self._saved_path
        distro._UNIXCONFDIR = self._saved_UNIXCONFDIR

    def _setup_for_distro(self, distro_root):
        distro_bin = os.path.join(distro_root, 'bin')
        # We don't want to pick up a possibly present lsb_release in the
        # distro that runs this test, so we use a PATH with only one entry:
        os.environ["PATH"] = distro_bin
        distro._UNIXCONFDIR = os.path.join(distro_root, RELATIVE_UNIXCONFDIR)


@pytest.mark.skipif(not IS_LINUX, reason='Irrelevant on non-linux')
class TestOSRelease:

    def setup_method(self, test_method):
        dist = test_method.__name__.split('_')[1]
        os_release = os.path.join(DISTROS_DIR, dist, 'etc', 'os-release')
        self.distro = distro.LinuxDistribution(False, os_release, 'non')

    def _test_outcome(self, outcome):
        assert self.distro.id() == outcome.get('id', '')
        assert self.distro.name() == outcome.get('name', '')
        assert self.distro.name(pretty=True) == outcome.get('pretty_name', '')
        assert self.distro.version() == outcome.get('version', '')
        assert self.distro.version(pretty=True) == \
            outcome.get('pretty_version', '')
        assert self.distro.version(best=True) == \
            outcome.get('best_version', '')
        assert self.distro.like() == outcome.get('like', '')
        assert self.distro.codename() == outcome.get('codename', '')

    def test_arch_os_release(self):
        desired_outcome = {
            'id': 'arch',
            'name': 'Arch Linux',
            'pretty_name': 'Arch Linux',
        }
        self._test_outcome(desired_outcome)

    def test_kali_os_release(self):
        desired_outcome = {
            'id': 'kali',
            'name': 'Kali GNU/Linux',
            'pretty_name': 'Kali GNU/Linux Rolling',
            'version': '2017.1',
            'pretty_version': '2017.1',
            'best_version': '2017.1',
            'like': 'debian'
        }
        self._test_outcome(desired_outcome)

    def test_centos7_os_release(self):
        desired_outcome = {
            'id': 'centos',
            'name': 'CentOS Linux',
            'pretty_name': 'CentOS Linux 7 (Core)',
            'version': '7',
            'pretty_version': '7 (Core)',
            'best_version': '7',
            'like': 'rhel fedora',
            'codename': 'Core'
        }
        self._test_outcome(desired_outcome)

    def test_coreos_os_release(self):
        desired_outcome = {
            'id': 'coreos',
            'name': 'CoreOS',
            'pretty_name': 'CoreOS 899.15.0',
            'version': '899.15.0',
            'pretty_version': '899.15.0',
            'best_version': '899.15.0'
        }
        self._test_outcome(desired_outcome)

    def test_debian8_os_release(self):
        desired_outcome = {
            'id': 'debian',
            'name': 'Debian GNU/Linux',
            'pretty_name': 'Debian GNU/Linux 8 (jessie)',
            'version': '8',
            'pretty_version': '8 (jessie)',
            'best_version': '8',
            'codename': 'jessie'
        }
        self._test_outcome(desired_outcome)

    def test_fedora19_os_release(self):
        desired_outcome = {
            'id': 'fedora',
            'name': 'Fedora',
            'pretty_name': 'Fedora 19 (Schrödinger’s Cat)',
            'version': '19',
            'pretty_version': '19 (Schrödinger’s Cat)',
            'best_version': '19',
            'codename': 'Schrödinger’s Cat'
        }
        self._test_outcome(desired_outcome)

    def test_fedora23_os_release(self):
        desired_outcome = {
            'id': 'fedora',
            'name': 'Fedora',
            'pretty_name': 'Fedora 23 (Twenty Three)',
            'version': '23',
            'pretty_version': '23 (Twenty Three)',
            'best_version': '23',
            'codename': 'Twenty Three'
        }
        self._test_outcome(desired_outcome)

    def test_fedora30_os_release(self):
        # Fedora 21 and above no longer have code names but the metadata in os-release was only
        # changed in a detectable way in Fedora 30+.  The piece in parenthesis in the pretty_name
        # field contains the VARIANT and differs depending on the variant which was installed.
        desired_outcome = {
            'id': 'fedora',
            'name': 'Fedora',
            'pretty_name': 'Fedora 30 (Thirty)',
            'version': '30',
            'pretty_version': '30',
            'best_version': '30',
            'codename': ''
        }
        self._test_outcome(desired_outcome)

    def test_kvmibm1_os_release(self):
        desired_outcome = {
            'id': 'kvmibm',
            'name': 'KVM for IBM z Systems',
            'pretty_name': 'KVM for IBM z Systems 1.1.1 (Z)',
            'version': '1.1.1',
            'pretty_version': '1.1.1 (Z)',
            'best_version': '1.1.1',
            'like': 'rhel fedora',
            'codename': 'Z'
        }
        self._test_outcome(desired_outcome)

    def test_linuxmint17_os_release(self):
        # Note: LinuxMint 17 actually *does* have Ubuntu 14.04 data in its
        #       os-release file. See discussion in GitHub issue #78.
        desired_outcome = {
            'id': 'ubuntu',
            'name': 'Ubuntu',
            'pretty_name': 'Ubuntu 14.04.3 LTS',
            'version': '14.04',
            'pretty_version': '14.04 (Trusty Tahr)',
            'best_version': '14.04.3',
            'like': 'debian',
            'codename': 'Trusty Tahr'
        }
        self._test_outcome(desired_outcome)

    def test_mageia5_os_release(self):
        desired_outcome = {
            'id': 'mageia',
            'name': 'Mageia',
            'pretty_name': 'Mageia 5',
            'version': '5',
            'pretty_version': '5',
            'best_version': '5',
            'like': 'mandriva fedora',
        }
        self._test_outcome(desired_outcome)

    def test_manjaro1512_os_release(self):
        self._test_outcome({
            'id': 'manjaro',
            'name': 'Manjaro Linux',
            'pretty_name': 'Manjaro Linux',
        })

    def test_opensuse42_os_release(self):
        desired_outcome = {
            'id': 'opensuse',
            'name': 'openSUSE Leap',
            'pretty_name': 'openSUSE Leap 42.1 (x86_64)',
            'version': '42.1',
            'pretty_version': '42.1',
            'best_version': '42.1',
            'like': 'suse',
        }
        self._test_outcome(desired_outcome)

    def test_raspbian7_os_release(self):
        desired_outcome = {
            'id': 'raspbian',
            'name': 'Raspbian GNU/Linux',
            'pretty_name': 'Raspbian GNU/Linux 7 (wheezy)',
            'version': '7',
            'pretty_version': '7 (wheezy)',
            'best_version': '7',
            'like': 'debian',
            'codename': 'wheezy'
        }
        self._test_outcome(desired_outcome)

    def test_raspbian8_os_release(self):
        desired_outcome = {
            'id': 'raspbian',
            'name': 'Raspbian GNU/Linux',
            'pretty_name': 'Raspbian GNU/Linux 8 (jessie)',
            'version': '8',
            'pretty_version': '8 (jessie)',
            'best_version': '8',
            'like': 'debian',
            'codename': 'jessie'
        }
        self._test_outcome(desired_outcome)

    def test_rhel7_os_release(self):
        desired_outcome = {
            'id': 'rhel',
            'name': 'Red Hat Enterprise Linux Server',
            'pretty_name': 'Red Hat Enterprise Linux Server 7.0 (Maipo)',
            'version': '7.0',
            'pretty_version': '7.0 (Maipo)',
            'best_version': '7.0',
            'like': 'fedora',
            'codename': 'Maipo'
        }
        self._test_outcome(desired_outcome)

    def test_slackware14_os_release(self):
        desired_outcome = {
            'id': 'slackware',
            'name': 'Slackware',
            'pretty_name': 'Slackware 14.1',
            'version': '14.1',
            'pretty_version': '14.1',
            'best_version': '14.1'
        }
        self._test_outcome(desired_outcome)

    def test_sles12_os_release(self):
        desired_outcome = {
            'id': 'sles',
            'name': 'SLES',
            'pretty_name': 'SUSE Linux Enterprise Server 12 SP1',
            'version': '12.1',
            'pretty_version': '12.1',
            'best_version': '12.1'
        }
        self._test_outcome(desired_outcome)

    def test_ubuntu14_os_release(self):
        desired_outcome = {
            'id': 'ubuntu',
            'name': 'Ubuntu',
            'pretty_name': 'Ubuntu 14.04.3 LTS',
            'version': '14.04',
            'pretty_version': '14.04 (Trusty Tahr)',
            'best_version': '14.04.3',
            'like': 'debian',
            'codename': 'Trusty Tahr'
        }
        self._test_outcome(desired_outcome)

    def test_ubuntu16_os_release(self):
        desired_outcome = {
            'id': 'ubuntu',
            'name': 'Ubuntu',
            'pretty_name': 'Ubuntu 16.04.1 LTS',
            'version': '16.04',
            'pretty_version': '16.04 (xenial)',
            'best_version': '16.04.1',
            'like': 'debian',
            'codename': 'xenial'
        }
        self._test_outcome(desired_outcome)

    def test_amazon2016_os_release(self):
        desired_outcome = {
            'id': 'amzn',
            'name': 'Amazon Linux AMI',
            'pretty_name': 'Amazon Linux AMI 2016.03',
            'version': '2016.03',
            'pretty_version': '2016.03',
            'best_version': '2016.03',
            'like': 'rhel fedora'
        }
        self._test_outcome(desired_outcome)

    def test_scientific7_os_release(self):
        desired_outcome = {
            'id': 'rhel',
            'name': 'Scientific Linux',
            'pretty_name': 'Scientific Linux 7.2 (Nitrogen)',
            'version': '7.2',
            'pretty_version': '7.2 (Nitrogen)',
            'best_version': '7.2',
            'like': 'fedora',
            'codename': 'Nitrogen'
        }
        self._test_outcome(desired_outcome)

    def test_gentoo_os_release(self):
        desired_outcome = {
            'id': 'gentoo',
            'name': 'Gentoo',
            'pretty_name': 'Gentoo/Linux',
        }
        self._test_outcome(desired_outcome)

    def test_openelec6_os_release(self):
        desired_outcome = {
            'id': 'openelec',
            'name': 'OpenELEC',
            'pretty_name': 'OpenELEC (official) - Version: 6.0.3',
            'version': '6.0',
            'pretty_version': '6.0',
            'best_version': '6.0.3',
        }
        self._test_outcome(desired_outcome)

    def test_cloudlinux7_os_release(self):
        desired_outcome = {
            'id': 'cloudlinux',
            'codename': 'Yury Malyshev',
            'name': 'CloudLinux',
            'pretty_name': 'CloudLinux 7.3 (Yury Malyshev)',
            'like': 'rhel fedora centos',
            'version': '7.3',
            'pretty_version': '7.3 (Yury Malyshev)',
            'best_version': '7.3',
            'major_version': '7',
            'minor_version': '3'
        }
        self._test_outcome(desired_outcome)


@pytest.mark.skipif(not IS_LINUX, reason='Irrelevant on non-linux')
class TestLSBRelease(DistroTestCase):

    def setup_method(self, test_method):
        super(TestLSBRelease, self).setup_method(test_method)
        dist = test_method.__name__.split('_')[1]
        self._setup_for_distro(os.path.join(DISTROS_DIR, dist))
        self.distro = distro.LinuxDistribution(True, 'non', 'non')

    def _test_outcome(self, outcome):
        assert self.distro.id() == outcome.get('id', '')
        assert self.distro.name() == outcome.get('name', '')
        assert self.distro.name(pretty=True) == outcome.get('pretty_name', '')
        assert self.distro.version() == outcome.get('version', '')
        assert self.distro.version(pretty=True) == \
            outcome.get('pretty_version', '')
        assert self.distro.version(best=True) == \
            outcome.get('best_version', '')
        assert self.distro.like() == outcome.get('like', '')
        assert self.distro.codename() == outcome.get('codename', '')

    def test_linuxmint17_lsb_release(self):
        desired_outcome = {
            'id': 'linuxmint',
            'name': 'LinuxMint',
            'pretty_name': 'Linux Mint 17.3 Rosa',
            'version': '17.3',
            'pretty_version': '17.3 (rosa)',
            'best_version': '17.3',
            'codename': 'rosa'
        }
        self._test_outcome(desired_outcome)

    def test_manjaro1512_lsb_release(self):
        self._test_outcome({
            'id': 'manjarolinux',
            'name': 'ManjaroLinux',
            'pretty_name': 'Manjaro Linux',
            'version': '15.12',
            'pretty_version': '15.12 (Capella)',
            'best_version': '15.12',
            'codename': 'Capella'
        })

    # @pytest.mark.xfail
    # def test_openelec6_lsb_release(self):
    #     # TODO: This should be fixed as part of #109 when dealing
    #     # with distro inconsistencies
    #     desired_outcome = {
    #         'id': 'openelec',
    #         'name': 'OpenELEC',
    #         'pretty_name': 'OpenELEC (official) - Version: 6.0.3',
    #         'version': '6.0.3',
    #         'pretty_version': '6.0.3',
    #         'best_version': '6.0.3',
    #     }
    #     self._test_outcome(desired_outcome)

    def test_openbsd62_uname(self):
        self._test_outcome({
            'id': 'openbsd',
            'name': 'OpenBSD',
            'version': '6.2',
            'pretty_name': 'OpenBSD 6.2',
            'pretty_version': '6.2',
            'best_version': '6.2'
        })

    def test_netbsd711_uname(self):
        self._test_outcome({
            'id': 'netbsd',
            'name': 'NetBSD',
            'version': '7.1.1',
            'pretty_name': 'NetBSD 7.1.1',
            'pretty_version': '7.1.1',
            'best_version': '7.1.1'
        })

    def test_freebsd111_uname(self):
        self._test_outcome({
            'id': 'freebsd',
            'name': 'FreeBSD',
            'version': '11.1',
            'pretty_name': 'FreeBSD 11.1',
            'pretty_version': '11.1',
            'best_version': '11.1'
        })

    def test_ubuntu14normal_lsb_release(self):
        self._setup_for_distro(os.path.join(TESTDISTROS, 'lsb',
                                            'ubuntu14_normal'))

        self.distro = distro.LinuxDistribution(True, 'non', 'non')

        desired_outcome = {
            'id': 'ubuntu',
            'name': 'Ubuntu',
            'pretty_name': 'Ubuntu 14.04.3 LTS',
            'version': '14.04',
            'pretty_version': '14.04 (trusty)',
            'best_version': '14.04.3',
            'codename': 'trusty'
        }
        self._test_outcome(desired_outcome)

    def test_ubuntu14nomodules_lsb_release(self):
        self._setup_for_distro(os.path.join(TESTDISTROS, 'lsb',
                                            'ubuntu14_nomodules'))

        self.distro = distro.LinuxDistribution(True, 'non', 'non')

        desired_outcome = {
            'id': 'ubuntu',
            'name': 'Ubuntu',
            'pretty_name': 'Ubuntu 14.04.3 LTS',
            'version': '14.04',
            'pretty_version': '14.04 (trusty)',
            'best_version': '14.04.3',
            'codename': 'trusty'
        }
        self._test_outcome(desired_outcome)

    def test_trailingblanks_lsb_release(self):
        self._setup_for_distro(os.path.join(TESTDISTROS, 'lsb',
                                            'ubuntu14_trailingblanks'))

        self.distro = distro.LinuxDistribution(True, 'non', 'non')

        desired_outcome = {
            'id': 'ubuntu',
            'name': 'Ubuntu',
            'pretty_name': 'Ubuntu 14.04.3 LTS',
            'version': '14.04',
            'pretty_version': '14.04 (trusty)',
            'best_version': '14.04.3',
            'codename': 'trusty'
        }
        self._test_outcome(desired_outcome)

    @pytest.mark.parametrize('errnum', ('001', '002', '126', '130', '255'))
    def test_lsb_release_error_level(self, errnum):
        self._setup_for_distro(os.path.join(
            TESTDISTROS, 'lsb', 'lsb_rc{0}'.format(errnum)))
        with pytest.raises(subprocess.CalledProcessError) as excinfo:
            distro.LinuxDistribution(True, 'non', 'non')._lsb_release_info
        assert excinfo.value.returncode == int(errnum)


@pytest.mark.skipif(not IS_LINUX, reason='Irrelevant on non-linux')
class TestSpecialRelease(DistroTestCase):
    def _test_outcome(self, outcome):
        assert self.distro.id() == outcome.get('id', '')
        assert self.distro.name() == outcome.get('name', '')
        assert self.distro.name(pretty=True) == outcome.get('pretty_name', '')
        assert self.distro.version() == outcome.get('version', '')
        assert self.distro.version(pretty=True) == \
            outcome.get('pretty_version', '')
        assert self.distro.version(best=True) == \
            outcome.get('best_version', '')
        assert self.distro.like() == outcome.get('like', '')
        assert self.distro.codename() == outcome.get('codename', '')
        assert self.distro.major_version() == outcome.get('major_version', '')
        assert self.distro.minor_version() == outcome.get('minor_version', '')
        assert self.distro.build_number() == outcome.get('build_number', '')

    def test_empty_release(self):
        distro_release = os.path.join(SPECIAL, 'empty-release')
        self.distro = distro.LinuxDistribution(False, 'non', distro_release)

        desired_outcome = {
            'id': 'empty'
        }
        self._test_outcome(desired_outcome)

    def test_unknowndistro_release(self):
        self._setup_for_distro(os.path.join(TESTDISTROS, 'distro',
                                            'unknowndistro'))

        self.distro = distro.LinuxDistribution()

        desired_outcome = {
            'id': 'unknowndistro',
            'name': 'Unknown Distro',
            'pretty_name': 'Unknown Distro 1.0 (Unknown Codename)',
            'version': '1.0',
            'pretty_version': '1.0 (Unknown Codename)',
            'best_version': '1.0',
            'codename': 'Unknown Codename',
            'major_version': '1',
            'minor_version': '0'
        }
        self._test_outcome(desired_outcome)

    def test_bad_uname(self):
        self._setup_for_distro(os.path.join(TESTDISTROS, 'distro',
                                            'baduname'))
        self.distro = distro.LinuxDistribution()

        assert self.distro.uname_attr('id') == ''
        assert self.distro.uname_attr('name') == ''
        assert self.distro.uname_attr('release') == ''


@pytest.mark.skipif(not IS_LINUX, reason='Irrelevant on non-linux')
class TestDistroRelease:

    def _test_outcome(self,
                      outcome,
                      distro_name='',
                      version='',
                      release_file_id='',
                      release_file_suffix='release'):
        release_file_id = release_file_id or distro_name
        distro_release = os.path.join(
            DISTROS_DIR, distro_name + version, 'etc', '{0}-{1}'.format(
                release_file_id, release_file_suffix))
        self.distro = distro.LinuxDistribution(False, 'non', distro_release)

        assert self.distro.id() == outcome.get('id', '')
        assert self.distro.name() == outcome.get('name', '')
        assert self.distro.name(pretty=True) == outcome.get('pretty_name', '')
        assert self.distro.version() == outcome.get('version', '')
        assert self.distro.version(pretty=True) == \
            outcome.get('pretty_version', '')
        assert self.distro.version(best=True) == \
            outcome.get('best_version', '')
        assert self.distro.like() == outcome.get('like', '')
        assert self.distro.codename() == outcome.get('codename', '')
        assert self.distro.major_version() == outcome.get('major_version', '')
        assert self.distro.minor_version() == outcome.get('minor_version', '')
        assert self.distro.build_number() == outcome.get('build_number', '')

    def test_arch_dist_release(self):
        desired_outcome = {
            'id': 'arch'
        }
        self._test_outcome(desired_outcome, 'arch')

    def test_centos5_dist_release(self):
        desired_outcome = {
            'id': 'centos',
            'name': 'CentOS',
            'pretty_name': 'CentOS 5.11 (Final)',
            'version': '5.11',
            'pretty_version': '5.11 (Final)',
            'best_version': '5.11',
            'codename': 'Final',
            'major_version': '5',
            'minor_version': '11'
        }
        self._test_outcome(desired_outcome, 'centos', '5')

    def test_centos7_dist_release(self):
        desired_outcome = {
            'id': 'centos',
            'name': 'CentOS Linux',
            'pretty_name': 'CentOS Linux 7.1.1503 (Core)',
            'version': '7.1.1503',
            'pretty_version': '7.1.1503 (Core)',
            'best_version': '7.1.1503',
            'codename': 'Core',
            'major_version': '7',
            'minor_version': '1',
            'build_number': '1503'
        }
        self._test_outcome(desired_outcome, 'centos', '7')

    def test_fedora19_dist_release(self):
        desired_outcome = {
            'id': 'fedora',
            'name': 'Fedora',
            'pretty_name': 'Fedora 19 (Schrödinger’s Cat)',
            'version': '19',
            'pretty_version': '19 (Schrödinger’s Cat)',
            'best_version': '19',
            'codename': 'Schrödinger’s Cat',
            'major_version': '19'
        }
        self._test_outcome(desired_outcome, 'fedora', '19')

    def test_fedora23_dist_release(self):
        desired_outcome = {
            'id': 'fedora',
            'name': 'Fedora',
            'pretty_name': 'Fedora 23 (Twenty Three)',
            'version': '23',
            'pretty_version': '23 (Twenty Three)',
            'best_version': '23',
            'codename': 'Twenty Three',
            'major_version': '23'
        }
        self._test_outcome(desired_outcome, 'fedora', '23')

    def test_fedora30_dist_release(self):
        desired_outcome = {
            'id': 'fedora',
            'name': 'Fedora',
            'pretty_name': 'Fedora 30 (Thirty)',
            'version': '30',
            'pretty_version': '30 (Thirty)',
            'best_version': '30',
            'codename': 'Thirty',
            'major_version': '30'
        }
        self._test_outcome(desired_outcome, 'fedora', '30')

    def test_gentoo_dist_release(self):
        desired_outcome = {
            'id': 'gentoo',
            'name': 'Gentoo Base System',
            'pretty_name': 'Gentoo Base System 2.2',
            'version': '2.2',
            'pretty_version': '2.2',
            'best_version': '2.2',
            'major_version': '2',
            'minor_version': '2',
        }
        self._test_outcome(desired_outcome, 'gentoo')

    def test_kvmibm1_dist_release(self):
        desired_outcome = {
            'id': 'base',
            'name': 'KVM for IBM z Systems',
            'pretty_name': 'KVM for IBM z Systems 1.1.1 (Z)',
            'version': '1.1.1',
            'pretty_version': '1.1.1 (Z)',
            'best_version': '1.1.1',
            'codename': 'Z',
            'major_version': '1',
            'minor_version': '1',
            'build_number': '1'
        }
        self._test_outcome(desired_outcome, 'kvmibm', '1', 'base')

    def test_mageia5_dist_release(self):
        desired_outcome = {
            'id': 'mageia',
            'name': 'Mageia',
            'pretty_name': 'Mageia 5 (Official)',
            'version': '5',
            'pretty_version': '5 (Official)',
            'best_version': '5',
            'codename': 'Official',
            'major_version': '5'
        }
        self._test_outcome(desired_outcome, 'mageia', '5')

    def test_manjaro1512_dist_release(self):
        self._test_outcome({
            'id': 'manjaro',
            'name': 'Manjaro Linux',
            'pretty_name': 'Manjaro Linux',
            'version': '',
            'codename': ''
        }, 'manjaro', '1512')

    def test_opensuse42_dist_release(self):
        desired_outcome = {
            'id': 'suse',
            'name': 'openSUSE',
            'pretty_name': 'openSUSE 42.1 (x86_64)',
            'version': '42.1',
            'pretty_version': '42.1 (x86_64)',
            'best_version': '42.1',
            'codename': 'x86_64',
            'major_version': '42',
            'minor_version': '1'
        }
        self._test_outcome(desired_outcome, 'opensuse', '42', 'SuSE')

    def test_oracle7_dist_release(self):
        desired_outcome = {
            'id': 'oracle',
            'name': 'Oracle Linux Server',
            'pretty_name': 'Oracle Linux Server 7.5',
            'version': '7.5',
            'pretty_version': '7.5',
            'best_version': '7.5',
            'major_version': '7',
            'minor_version': '5'
        }
        self._test_outcome(desired_outcome, 'oracle', '7')

    def test_rhel6_dist_release(self):
        desired_outcome = {
            'id': 'rhel',
            'name': 'Red Hat Enterprise Linux Server',
            'pretty_name': 'Red Hat Enterprise Linux Server 6.5 (Santiago)',
            'version': '6.5',
            'pretty_version': '6.5 (Santiago)',
            'best_version': '6.5',
            'codename': 'Santiago',
            'major_version': '6',
            'minor_version': '5'
        }
        self._test_outcome(desired_outcome, 'rhel', '6', 'redhat')

    def test_rhel7_dist_release(self):
        desired_outcome = {
            'id': 'rhel',
            'name': 'Red Hat Enterprise Linux Server',
            'pretty_name': 'Red Hat Enterprise Linux Server 7.0 (Maipo)',
            'version': '7.0',
            'pretty_version': '7.0 (Maipo)',
            'best_version': '7.0',
            'codename': 'Maipo',
            'major_version': '7',
            'minor_version': '0'
        }
        self._test_outcome(desired_outcome, 'rhel', '7', 'redhat')

    def test_slackware14_dist_release(self):
        desired_outcome = {
            'id': 'slackware',
            'name': 'Slackware',
            'pretty_name': 'Slackware 14.1',
            'version': '14.1',
            'pretty_version': '14.1',
            'best_version': '14.1',
            'major_version': '14',
            'minor_version': '1'
        }
        self._test_outcome(
            desired_outcome,
            'slackware',
            '14',
            release_file_suffix='version')

    def test_sles12_dist_release(self):
        desired_outcome = {
            'id': 'suse',
            'name': 'SUSE Linux Enterprise Server',
            'pretty_name': 'SUSE Linux Enterprise Server 12 (s390x)',
            'version': '12',
            'pretty_version': '12 (s390x)',
            'best_version': '12',
            'major_version': '12',
            'codename': 's390x'
        }
        self._test_outcome(desired_outcome, 'sles', '12', 'SuSE')

    def test_cloudlinux5_dist_release(self):
        # Uses redhat-release only to get information.
        # The id of 'rhel' can only be fixed with issue #109.
        desired_outcome = {
            'id': 'cloudlinux',
            'codename': 'Vladislav Volkov',
            'name': 'CloudLinux Server',
            'pretty_name': 'CloudLinux Server 5.11 (Vladislav Volkov)',
            'version': '5.11',
            'pretty_version': '5.11 (Vladislav Volkov)',
            'best_version': '5.11',
            'major_version': '5',
            'minor_version': '11'
        }
        self._test_outcome(desired_outcome, 'cloudlinux', '5', 'redhat')

    def test_cloudlinux6_dist_release(self):
        # Same as above, only has redhat-release.
        desired_outcome = {
            'id': 'cloudlinux',
            'codename': 'Oleg Makarov',
            'name': 'CloudLinux Server',
            'pretty_name': 'CloudLinux Server 6.8 (Oleg Makarov)',
            'version': '6.8',
            'pretty_version': '6.8 (Oleg Makarov)',
            'best_version': '6.8',
            'major_version': '6',
            'minor_version': '8'
        }
        self._test_outcome(desired_outcome, 'cloudlinux', '6', 'redhat')

    def test_cloudlinux7_dist_release(self):
        desired_outcome = {
            'id': 'cloudlinux',
            'codename': 'Yury Malyshev',
            'name': 'CloudLinux',
            'pretty_name': 'CloudLinux 7.3 (Yury Malyshev)',
            'version': '7.3',
            'pretty_version': '7.3 (Yury Malyshev)',
            'best_version': '7.3',
            'major_version': '7',
            'minor_version': '3'
        }
        self._test_outcome(desired_outcome, 'cloudlinux', '7', 'redhat')


@pytest.mark.skipif(not IS_LINUX, reason='Irrelevant on non-linux')
class TestOverall(DistroTestCase):
    """Test a LinuxDistribution object created with default arguments.

    The direct accessor functions on that object are tested (e.g. `id()`); they
    implement the precedence between the different sources of information.

    In addition, because the distro release file is searched when not
    specified, the information resulting from the distro release file is also
    tested. The LSB and os-release sources are not tested again, because their
    test is already done in TestLSBRelease and TestOSRelease, and their
    algorithm does not depend on whether or not the file is specified.

    TODO: This class should have testcases for all distros that are claimed
    to be reliably maintained w.r.t. to their ID (see `id()`). Testcases for
    the following distros are still missing:
      * `amazon` - Amazon Linux
      * `gentoo` - GenToo Linux
      * `ibm_powerkvm` - IBM PowerKVM
      * `parallels` - Parallels
      * `pidora` - Pidora (Fedora remix for Raspberry Pi)
      * `raspbian` - Raspbian
      * `scientific` - Scientific Linux
      * `xenserver` - XenServer
    """

    def setup_method(self, test_method):
        super(TestOverall, self).setup_method(test_method)
        dist = test_method.__name__.split('_')[1]
        self._setup_for_distro(os.path.join(DISTROS_DIR, dist))
        self.distro = distro.LinuxDistribution()

    def _test_outcome(self, outcome):
        assert self.distro.id() == outcome.get('id', '')
        assert self.distro.name() == outcome.get('name', '')
        assert self.distro.name(pretty=True) == outcome.get('pretty_name', '')
        assert self.distro.version() == outcome.get('version', '')
        assert self.distro.version(pretty=True) == \
            outcome.get('pretty_version', '')
        assert self.distro.version(best=True) == \
            outcome.get('best_version', '')
        assert self.distro.like() == outcome.get('like', '')
        assert self.distro.codename() == outcome.get('codename', '')
        assert self.distro.major_version() == outcome.get('major_version', '')
        assert self.distro.minor_version() == outcome.get('minor_version', '')
        assert self.distro.build_number() == outcome.get('build_number', '')

    def _test_non_existing_release_file(self):
        # Test the info from the searched distro release file
        # does not have one.
        assert self.distro.distro_release_file == ''
        assert len(self.distro.distro_release_info()) == 0

    def _test_release_file_info(self, filename, outcome):
        # Test the info from the searched distro release file
        assert os.path.basename(self.distro.distro_release_file) == filename
        distro_info = self.distro.distro_release_info()
        for key, value in outcome.items():
            assert distro_info[key] == value
        return distro_info

    def test_arch_release(self):
        desired_outcome = {
            'id': 'arch',
            'name': 'Arch Linux',
            'pretty_name': 'Arch Linux',
        }
        self._test_outcome(desired_outcome)

        # Test the info from the searched distro release file
        # Does not have one; The empty /etc/arch-release file is not
        # considered a valid distro release file:
        self._test_non_existing_release_file()

    def test_centos5_release(self):
        desired_outcome = {
            'id': 'centos',
            'name': 'CentOS',
            'pretty_name': 'CentOS 5.11 (Final)',
            'version': '5.11',
            'pretty_version': '5.11 (Final)',
            'best_version': '5.11',
            'codename': 'Final',
            'major_version': '5',
            'minor_version': '11'
        }
        self._test_outcome(desired_outcome)

        desired_info = {
            'id': 'centos',
            'name': 'CentOS',
            'version_id': '5.11',
            'codename': 'Final'
        }
        self._test_release_file_info('centos-release', desired_info)

    def test_centos7_release(self):
        desired_outcome = {
            'id': 'centos',
            'name': 'CentOS Linux',
            'pretty_name': 'CentOS Linux 7 (Core)',
            'version': '7',
            'pretty_version': '7 (Core)',
            'best_version': '7.1.1503',
            'like': 'rhel fedora',
            'codename': 'Core',
            'major_version': '7'
        }
        self._test_outcome(desired_outcome)

        desired_info = {
            'id': 'centos',
            'name': 'CentOS Linux',
            'version_id': '7.1.1503',
            'codename': 'Core'
        }
        self._test_release_file_info('centos-release', desired_info)

    def test_coreos_release(self):
        desired_outcome = {
            'id': 'coreos',
            'name': 'CoreOS',
            'pretty_name': 'CoreOS 899.15.0',
            'version': '899.15.0',
            'pretty_version': '899.15.0',
            'best_version': '899.15.0',
            'major_version': '899',
            'minor_version': '15',
            'build_number': '0'
        }
        self._test_outcome(desired_outcome)
        self._test_non_existing_release_file()

    def test_debian8_release(self):
        desired_outcome = {
            'id': 'debian',
            'name': 'Debian GNU/Linux',
            'pretty_name': 'Debian GNU/Linux 8 (jessie)',
            'version': '8',
            'pretty_version': '8 (jessie)',
            'best_version': '8.2',
            'codename': 'jessie',
            'major_version': '8'
        }
        self._test_outcome(desired_outcome)
        self._test_non_existing_release_file()

    def test_exherbo_release(self):
        desired_outcome = {
            'id': 'exherbo',
            'name': 'Exherbo',
            'pretty_name': 'Exherbo Linux',
        }
        self._test_outcome(desired_outcome)

    def test_fedora19_release(self):
        desired_outcome = {
            'id': 'fedora',
            'name': 'Fedora',
            'pretty_name': 'Fedora 19 (Schrödinger’s Cat)',
            'version': '19',
            'pretty_version': '19 (Schrödinger’s Cat)',
            'best_version': '19',
            'codename': 'Schrödinger’s Cat',
            'major_version': '19'
        }
        self._test_outcome(desired_outcome)

        desired_info = {
            'id': 'fedora',
            'name': 'Fedora',
            'version_id': '19',
            'codename': 'Schrödinger’s Cat'
        }
        self._test_release_file_info('fedora-release', desired_info)

    def test_fedora23_release(self):
        desired_outcome = {
            'id': 'fedora',
            'name': 'Fedora',
            'pretty_name': 'Fedora 23 (Twenty Three)',
            'version': '23',
            'pretty_version': '23 (Twenty Three)',
            'best_version': '23',
            'codename': 'Twenty Three',
            'major_version': '23'
        }
        self._test_outcome(desired_outcome)

        desired_info = {
            'id': 'fedora',
            'name': 'Fedora',
            'version_id': '23',
            'codename': 'Twenty Three'
        }
        self._test_release_file_info('fedora-release', desired_info)

    def test_fedora30_release(self):
        desired_outcome = {
            'id': 'fedora',
            'name': 'Fedora',
            'pretty_name': 'Fedora 30 (Thirty)',
            'version': '30',
            'pretty_version': '30',
            'best_version': '30',
            'codename': '',
            'major_version': '30'
        }
        self._test_outcome(desired_outcome)

        desired_info = {
            'id': 'fedora',
            'name': 'Fedora',
            'version_id': '30',
            'codename': 'Thirty'
        }
        self._test_release_file_info('fedora-release', desired_info)

    def test_kvmibm1_release(self):
        desired_outcome = {
            'id': 'kvmibm',
            'name': 'KVM for IBM z Systems',
            'pretty_name': 'KVM for IBM z Systems 1.1.1 (Z)',
            'version': '1.1.1',
            'pretty_version': '1.1.1 (Z)',
            'best_version': '1.1.1',
            'like': 'rhel fedora',
            'codename': 'Z',
            'major_version': '1',
            'minor_version': '1',
            'build_number': '1'
        }
        self._test_outcome(desired_outcome)

        desired_info = {
            'id': 'base',
            'name': 'KVM for IBM z Systems',
            'version_id': '1.1.1',
            'codename': 'Z'
        }
        self._test_release_file_info('base-release', desired_info)

    def test_linuxmint17_release(self):
        desired_outcome = {
            'id': 'ubuntu',
            'name': 'Ubuntu',
            'pretty_name': 'Ubuntu 14.04.3 LTS',
            'version': '14.04',
            'pretty_version': '14.04 (Trusty Tahr)',
            'best_version': '14.04.3',
            'like': 'debian',
            'codename': 'Trusty Tahr',
            'major_version': '14',
            'minor_version': '04'
        }
        self._test_outcome(desired_outcome)
        self._test_non_existing_release_file()

    def test_mageia5_release(self):
        desired_outcome = {
            'id': 'mageia',
            'name': 'Mageia',
            'pretty_name': 'Mageia 5',
            'version': '5',
            'pretty_version': '5 (thornicroft)',
            'best_version': '5',
            'like': 'mandriva fedora',
            # TODO: Codename differs between distro release and lsb_release.
            'codename': 'thornicroft',
            'major_version': '5'
        }
        self._test_outcome(desired_outcome)

        desired_info = {
            'id': 'mageia',
            'name': 'Mageia',
            'version_id': '5',
            'codename': 'Official'
        }
        self._test_release_file_info('mageia-release', desired_info)

    def test_manjaro1512_release(self):
        self._test_outcome({
            'id': 'manjaro',
            'name': 'Manjaro Linux',
            'pretty_name': 'Manjaro Linux',
            'version': '15.12',
            'pretty_version': '15.12 (Capella)',
            'best_version': '15.12',
            'major_version': '15',
            'minor_version': '12',
            'codename': 'Capella'
        })

        self._test_release_file_info(
            'manjaro-release',
            {'id': 'manjaro',
             'name': 'Manjaro Linux'})

    def test_opensuse42_release(self):
        desired_outcome = {
            'id': 'opensuse',
            'name': 'openSUSE Leap',
            'pretty_name': 'openSUSE Leap 42.1 (x86_64)',
            'version': '42.1',
            'pretty_version': '42.1 (x86_64)',
            'best_version': '42.1',
            'like': 'suse',
            'codename': 'x86_64',
            'major_version': '42',
            'minor_version': '1'
        }
        self._test_outcome(desired_outcome)

        desired_info = {
            'id': 'SuSE',
            'name': 'openSUSE',
            'version_id': '42.1',
            'codename': 'x86_64'
        }
        self._test_release_file_info('SuSE-release', desired_info)

    def test_oracle7_release(self):
        desired_outcome = {
            'id': 'oracle',
            'name': 'Oracle Linux Server',
            'pretty_name': 'Oracle Linux Server 7.5',
            'version': '7.5',
            'pretty_version': '7.5',
            'best_version': '7.5',
            'major_version': '7',
            'minor_version': '5'
        }
        self._test_outcome(desired_outcome)

        desired_info = {
            'id': 'oracle',
            'name': 'Oracle Linux Server',
            'version_id': '7.5',
        }
        distro_info = self._test_release_file_info(
            'oracle-release', desired_info)
        assert 'codename' not in distro_info

    def test_raspbian7_release(self):
        desired_outcome = {
            'id': 'raspbian',
            'name': 'Raspbian GNU/Linux',
            'pretty_name': 'Raspbian GNU/Linux 7 (wheezy)',
            'version': '7',
            'pretty_version': '7 (wheezy)',
            'best_version': '7',
            'like': 'debian',
            'codename': 'wheezy',
            'major_version': '7',
        }
        self._test_outcome(desired_outcome)
        self._test_non_existing_release_file()

    def test_raspbian8_release(self):
        desired_outcome = {
            'id': 'raspbian',
            'name': 'Raspbian GNU/Linux',
            'pretty_name': 'Raspbian GNU/Linux 8 (jessie)',
            'version': '8',
            'pretty_version': '8 (jessie)',
            'best_version': '8',
            'like': 'debian',
            'codename': 'jessie',
            'major_version': '8',
        }
        self._test_outcome(desired_outcome)
        self._test_non_existing_release_file()

    def test_rhel5_release(self):
        desired_outcome = {
            'id': 'rhel',
            'name': 'Red Hat Enterprise Linux Server',
            'pretty_name': 'Red Hat Enterprise Linux Server 5.11 (Tikanga)',
            'version': '5.11',
            'pretty_version': '5.11 (Tikanga)',
            'best_version': '5.11',
            'codename': 'Tikanga',
            'major_version': '5',
            'minor_version': '11'
        }
        self._test_outcome(desired_outcome)

        desired_info = {
            'id': 'redhat',
            'name': 'Red Hat Enterprise Linux Server',
            'version_id': '5.11',
            'codename': 'Tikanga'
        }
        self._test_release_file_info('redhat-release', desired_info)

    def test_rhel6_release(self):
        desired_outcome = {
            'id': 'rhel',
            'name': 'Red Hat Enterprise Linux Server',
            'pretty_name': 'Red Hat Enterprise Linux Server 6.5 (Santiago)',
            'version': '6.5',
            'pretty_version': '6.5 (Santiago)',
            'best_version': '6.5',
            'codename': 'Santiago',
            'major_version': '6',
            'minor_version': '5'
        }
        self._test_outcome(desired_outcome)

        desired_info = {
            'id': 'redhat',
            'name': 'Red Hat Enterprise Linux Server',
            'version_id': '6.5',
            'codename': 'Santiago'
        }
        self._test_release_file_info('redhat-release', desired_info)

    def test_rhel7_release(self):
        desired_outcome = {
            'id': 'rhel',
            'name': 'Red Hat Enterprise Linux Server',
            'pretty_name': 'Red Hat Enterprise Linux Server 7.0 (Maipo)',
            'version': '7.0',
            'pretty_version': '7.0 (Maipo)',
            'best_version': '7.0',
            'like': 'fedora',
            'codename': 'Maipo',
            'major_version': '7',
            'minor_version': '0'
        }
        self._test_outcome(desired_outcome)

        desired_info = {
            'id': 'redhat',
            'name': 'Red Hat Enterprise Linux Server',
            'version_id': '7.0',
            'codename': 'Maipo'
        }
        self._test_release_file_info('redhat-release', desired_info)

    def test_slackware14_release(self):
        desired_outcome = {
            'id': 'slackware',
            'name': 'Slackware',
            'pretty_name': 'Slackware 14.1',
            'version': '14.1',
            'pretty_version': '14.1',
            'best_version': '14.1',
            'major_version': '14',
            'minor_version': '1'
        }
        self._test_outcome(desired_outcome)

        desired_info = {
            'id': 'slackware',
            'name': 'Slackware',
            'version_id': '14.1',
        }
        distro_info = self._test_release_file_info(
            'slackware-version', desired_info)
        assert 'codename' not in distro_info

    def test_sles12_release(self):
        desired_outcome = {
            'id': 'sles',
            'name': 'SLES',
            'pretty_name': 'SUSE Linux Enterprise Server 12 SP1',
            'version': '12.1',
            'pretty_version': '12.1 (n/a)',
            'best_version': '12.1',
            'codename': 'n/a',
            'major_version': '12',
            'minor_version': '1'
        }
        self._test_outcome(desired_outcome)

        desired_info = {
            'id': 'SuSE',
            'name': 'SUSE Linux Enterprise Server',
            'version_id': '12',
            'codename': 's390x'
        }
        self._test_release_file_info('SuSE-release', desired_info)

    def test_ubuntu14_release(self):
        desired_outcome = {
            'id': 'ubuntu',
            'name': 'Ubuntu',
            'pretty_name': 'Ubuntu 14.04.3 LTS',
            'version': '14.04',
            'pretty_version': '14.04 (Trusty Tahr)',
            'best_version': '14.04.3',
            'like': 'debian',
            'codename': 'Trusty Tahr',
            'major_version': '14',
            'minor_version': '04'
        }
        self._test_outcome(desired_outcome)

        # Test the info from the searched distro release file
        # Does not have one; /etc/debian_version is not considered a distro
        # release file:
        self._test_non_existing_release_file()

    def test_ubuntu16_release(self):
        desired_outcome = {
            'id': 'ubuntu',
            'name': 'Ubuntu',
            'pretty_name': 'Ubuntu 16.04.1 LTS',
            'version': '16.04',
            'pretty_version': '16.04 (xenial)',
            'best_version': '16.04.1',
            'like': 'debian',
            'codename': 'xenial',
            'major_version': '16',
            'minor_version': '04'
        }
        self._test_outcome(desired_outcome)

        # Test the info from the searched distro release file
        # Does not have one; /etc/debian_version is not considered a distro
        # release file:
        self._test_non_existing_release_file()

    def test_amazon2016_release(self):
        desired_outcome = {
            'id': 'amzn',
            'name': 'Amazon Linux AMI',
            'pretty_name': 'Amazon Linux AMI 2016.03',
            'version': '2016.03',
            'pretty_version': '2016.03',
            'best_version': '2016.03',
            'like': 'rhel fedora',
            'major_version': '2016',
            'minor_version': '03'
        }
        self._test_outcome(desired_outcome)

    def test_amazon2014_release(self):
        # Amazon Linux 2014 only contains a system-release file.
        # distro doesn't currently handle it.
        desired_outcome = {}
        self._test_outcome(desired_outcome)

    def test_scientific6_release(self):
        desired_outcome = {
            'id': 'rhel',
            'name': 'Scientific Linux',
            'pretty_name': 'Scientific Linux 6.4 (Carbon)',
            'version': '6.4',
            'pretty_version': '6.4 (Carbon)',
            'best_version': '6.4',
            'codename': 'Carbon',
            'major_version': '6',
            'minor_version': '4',

        }
        self._test_outcome(desired_outcome)

        desired_info = {
            'id': 'redhat',
            'name': 'Scientific Linux',
            'version_id': '6.4',
            'codename': 'Carbon'
        }
        self._test_release_file_info('redhat-release', desired_info)

    def test_scientific7_release(self):
        desired_outcome = {
            'id': 'rhel',
            'name': 'Scientific Linux',
            'pretty_name': 'Scientific Linux 7.2 (Nitrogen)',
            'version': '7.2',
            'pretty_version': '7.2 (Nitrogen)',
            'best_version': '7.2',
            'like': 'fedora',
            'codename': 'Nitrogen',
            'major_version': '7',
            'minor_version': '2',
        }
        self._test_outcome(desired_outcome)

        desired_info = {
            'id': 'redhat',
            'name': 'Scientific Linux',
            'version_id': '7.2',
            'codename': 'Nitrogen'
        }
        self._test_release_file_info('redhat-release', desired_info)

    def test_gentoo_release(self):
        desired_outcome = {
            'id': 'gentoo',
            'name': 'Gentoo',
            'pretty_name': 'Gentoo/Linux',
            'version': '2.2',
            'pretty_version': '2.2',
            'best_version': '2.2',
            'major_version': '2',
            'minor_version': '2',
        }
        self._test_outcome(desired_outcome)

        desired_info = {
            'id': 'gentoo',
            'name': 'Gentoo Base System',
            'version_id': '2.2',
        }
        self._test_release_file_info('gentoo-release', desired_info)

    def test_openelec6_release(self):
        desired_outcome = {
            'id': 'openelec',
            'name': 'OpenELEC',
            'pretty_name': 'OpenELEC (official) - Version: 6.0.3',
            'version': '6.0',
            'pretty_version': '6.0',
            'best_version': '6.0.3',
            'major_version': '6',
            'minor_version': '0',
        }
        self._test_outcome(desired_outcome)

    def test_mandriva2011_release(self):
        desired_outcome = {
            'id': 'mandrivalinux',
            'name': 'MandrivaLinux',
            'pretty_name': 'Mandriva Linux 2011.0',
            'version': '2011.0',
            'pretty_version': '2011.0 (turtle)',
            'best_version': '2011.0',
            'major_version': '2011',
            'minor_version': '0',
            'codename': 'turtle'
        }
        self._test_outcome(desired_outcome)

        desired_info = {
            'id': 'mandrake',
            'name': 'Mandriva Linux',
            'version_id': '2011.0',
        }
        self._test_release_file_info('mandrake-release', desired_info)

    def test_cloudlinux5_release(self):
        # Uses redhat-release only to get information.
        # The id of 'rhel' can only be fixed with issue #109.
        desired_outcome = {
            'id': 'cloudlinux',
            'codename': 'Vladislav Volkov',
            'name': 'CloudLinux Server',
            'pretty_name': 'CloudLinux Server 5.11 (Vladislav Volkov)',
            'version': '5.11',
            'pretty_version': '5.11 (Vladislav Volkov)',
            'best_version': '5.11',
            'major_version': '5',
            'minor_version': '11'
        }
        self._test_outcome(desired_outcome)

    def test_cloudlinux6_release(self):
        # Same as above, only has redhat-release.
        desired_outcome = {
            'id': 'cloudlinux',
            'codename': 'Oleg Makarov',
            'name': 'CloudLinux Server',
            'pretty_name': 'CloudLinux Server 6.8 (Oleg Makarov)',
            'version': '6.8',
            'pretty_version': '6.8 (Oleg Makarov)',
            'best_version': '6.8',
            'major_version': '6',
            'minor_version': '8'
        }
        self._test_outcome(desired_outcome)

    def test_cloudlinux7_release(self):
        desired_outcome = {
            'id': 'cloudlinux',
            'codename': 'Yury Malyshev',
            'name': 'CloudLinux',
            'pretty_name': 'CloudLinux 7.3 (Yury Malyshev)',
            'like': 'rhel fedora centos',
            'version': '7.3',
            'pretty_version': '7.3 (Yury Malyshev)',
            'best_version': '7.3',
            'major_version': '7',
            'minor_version': '3'
        }
        self._test_outcome(desired_outcome)


def _bad_os_listdir(path='.'):
    """ This function is used by TestOverallWithEtcNotReadable to simulate
    a folder that cannot be called with os.listdir() but files are still
    readable. Forces distro to guess which *-release files are available. """
    raise OSError()


<<<<<<< HEAD
@pytest.mark.skipif(not IS_LINUX, reason='Irrelevant on non-linux')
=======
@pytest.mark.skipif(not IS_LINUX, reason='Irrelevant on non-linx')
>>>>>>> 7a22a9f8
class TestOverallWithEtcNotReadable(TestOverall):
    def setup_method(self, test_method):
        self._old_listdir = os.listdir
        os.listdir = _bad_os_listdir
        super(TestOverallWithEtcNotReadable, self).setup_method(test_method)

    def teardown_method(self, test_method):
        super(TestOverallWithEtcNotReadable, self).teardown_method(test_method)
        if os.listdir is _bad_os_listdir:
            os.listdir = self._old_listdir


@pytest.mark.skipif(not IS_LINUX, reason='Irrelevant on non-linux')
class TestGetAttr(DistroTestCase):
    """Test the consistency between the results of
    `{source}_release_attr()` and `{source}_release_info()` for all
    distros in `DISTROS`.
    """

    def _test_attr(self, info_method, attr_method):
        for dist in DISTROS:
            self._setup_for_distro(os.path.join(DISTROS_DIR, dist))
            _distro = distro.LinuxDistribution()
            info = getattr(_distro, info_method)()
            for key in info.keys():
                try:
                    assert info[key] == getattr(_distro, attr_method)(key)
                except AssertionError:
                    print("distro: {0}, key: {1}".format(dist, key))

    def test_os_release_attr(self):
        self._test_attr('os_release_info', 'os_release_attr')

    def test_lsb_release_attr(self):
        self._test_attr('lsb_release_info', 'lsb_release_attr')

    def test_distro_release_attr(self):
        self._test_attr('distro_release_info', 'distro_release_attr')


@pytest.mark.skipif(not IS_LINUX, reason='Irrelevant on non-linux')
class TestInfo(DistroTestCase):

    def setup_method(self, test_method):
        super(TestInfo, self).setup_method(test_method)
        self.ubuntu14_os_release = os.path.join(
            DISTROS_DIR, 'ubuntu14', 'etc', 'os-release')

    def test_info(self):
        _distro = distro.LinuxDistribution(
            False, self.ubuntu14_os_release, 'non')

        desired_info = {
            'id': 'ubuntu',
            'version': '14.04',
            'like': 'debian',
            'version_parts': {
                'major': '14',
                'minor': '04',
                'build_number': ''
            },
            'codename': 'Trusty Tahr'
        }

        info = _distro.info()
        assert info == desired_info

        desired_info_diff = {
            'version': '14.04 (Trusty Tahr)'
        }
        desired_info.update(desired_info_diff)
        info = _distro.info(pretty=True)
        assert info == desired_info

        desired_info_diff = {
            'version': '14.04.3',
            'version_parts': {
                'major': '14',
                'minor': '04',
                'build_number': '3'
            }
        }
        desired_info.update(desired_info_diff)
        info = _distro.info(best=True)
        assert info == desired_info

        desired_info_diff = {
            'version': '14.04.3 (Trusty Tahr)'
        }
        desired_info.update(desired_info_diff)
        info = _distro.info(pretty=True, best=True)
        assert info == desired_info

    def test_none(self):

        def _test_none(info):
            assert info['id'] == ''
            assert info['version'] == ''
            assert info['like'] == ''
            assert info['version_parts']['major'] == ''
            assert info['version_parts']['minor'] == ''
            assert info['version_parts']['build_number'] == ''
            assert info['codename'] == ''

        _distro = distro.LinuxDistribution(False, 'non', 'non')

        info = _distro.info()
        _test_none(info)

        info = _distro.info(best=True)
        _test_none(info)

        info = _distro.info(pretty=True)
        _test_none(info)

        info = _distro.info(pretty=True, best=True)
        _test_none(info)

    def test_linux_distribution(self):
        _distro = distro.LinuxDistribution(False, self.ubuntu14_os_release)
        i = _distro.linux_distribution()
        assert i == ('Ubuntu', '14.04', 'Trusty Tahr')

    def test_linux_distribution_full_false(self):
        _distro = distro.LinuxDistribution(False, self.ubuntu14_os_release)
        i = _distro.linux_distribution(full_distribution_name=False)
        assert i == ('ubuntu', '14.04', 'Trusty Tahr')

    def test_all(self):
        """Test info() by comparing its results with the results of specific
        consolidated accessor functions.
        """
        def _test_all(info, best=False, pretty=False):
            assert info['id'] == _distro.id()
            assert info['version'] == _distro.version(pretty=pretty, best=best)
            assert info['version_parts']['major'] == \
                _distro.major_version(best=best)
            assert info['version_parts']['minor'] == \
                _distro.minor_version(best=best)
            assert info['version_parts']['build_number'] == \
                _distro.build_number(best=best)
            assert info['like'] == _distro.like()
            assert info['codename'] == _distro.codename()
            assert len(info['version_parts']) == 3
            assert len(info) == 5

        for dist in DISTROS:
            self._setup_for_distro(os.path.join(DISTROS_DIR, dist))

            _distro = distro.LinuxDistribution()

            info = _distro.info()
            _test_all(info)

            info = _distro.info(best=True)
            _test_all(info, best=True)

            info = _distro.info(pretty=True)
            _test_all(info, pretty=True)

            info = _distro.info(pretty=True, best=True)
            _test_all(info, pretty=True, best=True)


@pytest.mark.skipif(not IS_LINUX, reason='Irrelevant on non-linux')
class TestOSReleaseParsing:
    """Test the parsing of os-release files.
    """

    def setup_method(self, test_method):
        self.distro = distro.LinuxDistribution(False, None, None)
        self.distro.debug = True

    def _get_props(self, input):
        return self.distro._parse_os_release_content(StringIO(
            input,
        ))

    def _test_zero_length_props(self, input):
        props = self._get_props(input)
        assert len(props) == 0

    def _test_empty_value(self, input):
        props = self._get_props(input)
        assert props.get('key', None) == ''

    def _test_parsed_value(self, input):
        props = self._get_props(input)
        assert props.get('key', None) == 'value'

    def test_kv_01_empty_file(self):
        self._test_zero_length_props('')

    def test_kv_02_empty_line(self):
        self._test_zero_length_props('\n')

    def test_kv_03_empty_line_with_crlf(self):
        self._test_zero_length_props('\r\n')

    def test_kv_04_empty_line_with_just_cr(self):
        self._test_zero_length_props('\r')

    def test_kv_05_comment(self):
        self._test_zero_length_props('# KEY=value\n')

    def test_kv_06_empty_value(self):
        self._test_empty_value('KEY=\n')

    def test_kv_07_empty_value_single_quoted(self):
        self._test_empty_value('KEY=\'\'\n')

    def test_kv_08_empty_value_double_quoted(self):
        self._test_empty_value('KEY=""\n')

    def test_kv_09_word(self):
        self._test_parsed_value('KEY=value\n')

    def test_kv_10_word_no_newline(self):
        self._test_parsed_value('KEY=value')

    def test_kv_11_word_with_crlf(self):
        self._test_parsed_value('KEY=value\r\n')

    def test_kv_12_word_with_just_cr(self):
        self._test_parsed_value('KEY=value\r')

    def test_kv_13_word_with_multi_blanks(self):
        self._test_empty_value('KEY=  cmd   \n')
        # Note: Without quotes, this assigns the empty string, and 'cmd' is
        # a separate token that is being ignored (it would be a command
        # in the shell).

    def test_kv_14_unquoted_words(self):
        self._test_parsed_value('KEY=value cmd\n')

    def test_kv_15_double_quoted_words(self):
        props = self._get_props('KEY="a simple value" cmd\n')
        assert props.get('key', None) == 'a simple value'

    def test_kv_16_double_quoted_words_with_multi_blanks(self):
        props = self._get_props('KEY=" a  simple   value "\n')
        assert props.get('key', None) == ' a  simple   value '

    def test_kv_17_double_quoted_word_with_single_quote(self):
        props = self._get_props('KEY="it\'s value"\n')
        assert props.get('key', None) == 'it\'s value'

    def test_kv_18_double_quoted_word_with_double_quote(self):
        props = self._get_props('KEY="a \\"bold\\" move"\n')
        assert props.get('key', None) == 'a "bold" move'

    def test_kv_19_single_quoted_words(self):
        props = self._get_props('KEY=\'a simple value\'\n')
        assert props.get('key', None) == 'a simple value'

    def test_kv_20_single_quoted_words_with_multi_blanks(self):
        props = self._get_props('KEY=\' a  simple   value \'\n')
        assert props.get('key', None) == ' a  simple   value '

    def test_kv_21_single_quoted_word_with_double_quote(self):
        props = self._get_props('KEY=\'a "bold" move\'\n')
        assert props.get('key', None) == 'a "bold" move'

    def test_kv_22_quoted_unicode_wordchar(self):
        # "wordchar" means it is in the shlex.wordchars variable.
        props = self._get_props(u'KEY="wordchar: \u00CA (E accent grave)"\n')
        assert props.get('key', None) == u'wordchar: \u00CA (E accent grave)'

    def test_kv_23_quoted_unicode_non_wordchar(self):
        # "non-wordchar" means it is not in the shlex.wordchars variable.
        props = self._get_props(
            u'KEY="non-wordchar: \u00A1 (inverted exclamation mark)"\n')
        assert (props.get('key', None) ==
                u'non-wordchar: \u00A1 (inverted exclamation mark)')

    def test_kv_24_double_quoted_entire_single_quoted_word(self):
        props = self._get_props('KEY="\'value\'"\n')
        assert props.get('key', None) == "'value'"

    def test_kv_25_single_quoted_entire_double_quoted_word(self):
        props = self._get_props('KEY=\'"value"\'\n')
        assert props.get('key', None) == '"value"'

    def test_kv_26_double_quoted_multiline(self):
        props = self.distro._parse_os_release_content(StringIO(
            'KEY="a multi\n'
            'line value"\n'
        ))
        assert props.get('key', None) == 'a multi\nline value'
        # TODO: Find out why the result is not 'a multi line value'

    def test_kv_27_double_quoted_multiline_2(self):
        props = self._get_props('KEY=\' a  simple   value \'\n')
        props = self.distro._parse_os_release_content(StringIO(
            'KEY="a multi\n'
            'line=value"\n'
        ))
        assert props.get('key', None) == 'a multi\nline=value'
        # TODO: Find out why the result is not 'a multi line=value'

    def test_kv_28_double_quoted_word_with_equal(self):
        props = self._get_props('KEY="var=value"\n')
        assert props.get('key', None) == 'var=value'

    def test_kv_29_single_quoted_word_with_equal(self):
        props = self._get_props('KEY=\'var=value\'\n')
        assert props.get('key', None) == 'var=value'

    def test_kx_01(self):
        props = self.distro._parse_os_release_content(StringIO(
            'KEY1=value1\n'
            'KEY2="value  2"\n'
        ))
        assert props.get('key1', None) == 'value1'
        assert props.get('key2', None) == 'value  2'

    def test_kx_02(self):
        props = self.distro._parse_os_release_content(StringIO(
            '# KEY1=value1\n'
            'KEY2="value  2"\n'
        ))
        assert props.get('key1', None) is None
        assert props.get('key2', None) == 'value  2'


@pytest.mark.skipif(not IS_LINUX, reason='Irrelevant on non-linux')
class TestGlobal:
    """Test the global module-level functions, and default values of their
    arguments.
    """

    def setup_method(self, test_method):
        pass

    def test_global(self):
        # Because the module-level functions use the module-global
        # LinuxDistribution instance, it would influence the tested
        # code too much if we mocked that in order to use the distro
        # specific release files. Instead, we let the functions use
        # the release files of the distro this test runs on, and
        # compare the result of the global functions with the result
        # of the methods on the global LinuxDistribution object.

        def _test_consistency(function, kwargs=None):
            kwargs = kwargs or {}
            method_result = getattr(MODULE_DISTRO, function)(**kwargs)
            function_result = getattr(distro, function)(**kwargs)
            assert method_result == function_result

        kwargs = {'full_distribution_name': True}
        _test_consistency('linux_distribution', kwargs)
        kwargs = {'full_distribution_name': False}
        _test_consistency('linux_distribution', kwargs)

        kwargs = {'pretty': False}
        _test_consistency('name', kwargs)
        _test_consistency('version', kwargs)
        _test_consistency('info', kwargs)

        kwargs = {'pretty': True}
        _test_consistency('name', kwargs)
        _test_consistency('version', kwargs)
        _test_consistency('info', kwargs)

        kwargs = {'best': False}
        _test_consistency('version', kwargs)
        _test_consistency('version_parts', kwargs)
        _test_consistency('major_version', kwargs)
        _test_consistency('minor_version', kwargs)
        _test_consistency('build_number', kwargs)
        _test_consistency('info', kwargs)

        kwargs = {'best': True}
        _test_consistency('version', kwargs)
        _test_consistency('version_parts', kwargs)
        _test_consistency('major_version', kwargs)
        _test_consistency('minor_version', kwargs)
        _test_consistency('build_number', kwargs)
        _test_consistency('info', kwargs)

        _test_consistency('id')
        _test_consistency('like')
        _test_consistency('codename')
        _test_consistency('info')

        _test_consistency('os_release_info')
        _test_consistency('lsb_release_info')
        _test_consistency('distro_release_info')
        _test_consistency('uname_info')

        os_release_keys = [
            'name',
            'version',
            'id',
            'id_like',
            'pretty_name',
            'version_id',
            'codename',
        ]
        for key in os_release_keys:
            _test_consistency('os_release_attr', {'attribute': key})

        lsb_release_keys = [
            'distributor_id',
            'description',
            'release',
            'codename',
        ]
        for key in lsb_release_keys:
            _test_consistency('lsb_release_attr', {'attribute': key})

        distro_release_keys = [
            'id',
            'name',
            'version_id',
            'codename',
        ]
        for key in distro_release_keys:
            _test_consistency('distro_release_attr', {'attribute': key})

        uname_keys = [
            'id',
            'name',
            'release'
        ]
        for key in uname_keys:
            _test_consistency('uname_attr', {'attribute': key})


@pytest.mark.skipif(not IS_LINUX, reason='Irrelevant on non-linux')
class TestRepr:
    """Test the __repr__() method.
    """

    def test_repr(self):
        # We test that the class name and the names of all instance attributes
        # show up in the repr() string.
        repr_str = repr(distro._distro)
        assert "LinuxDistribution" in repr_str
        for attr in MODULE_DISTRO.__dict__.keys():
            assert attr + '=' in repr_str


@pytest.mark.skipif(not IS_LINUX, reason='Irrelevant on non-linux')
class TestToStr:
    """Test the _to_str() method.
    """

    def test_to_str(self):
        ret = distro.LinuxDistribution._to_str(b'bytes')
        assert isinstance(ret, str)
        assert ret == 'bytes'

        ret = distro.LinuxDistribution._to_str(u'bytes')
        assert isinstance(ret, str)

        ret = distro.LinuxDistribution._to_str('bytes')
        assert isinstance(ret, str)<|MERGE_RESOLUTION|>--- conflicted
+++ resolved
@@ -1619,11 +1619,7 @@
     raise OSError()
 
 
-<<<<<<< HEAD
 @pytest.mark.skipif(not IS_LINUX, reason='Irrelevant on non-linux')
-=======
-@pytest.mark.skipif(not IS_LINUX, reason='Irrelevant on non-linx')
->>>>>>> 7a22a9f8
 class TestOverallWithEtcNotReadable(TestOverall):
     def setup_method(self, test_method):
         self._old_listdir = os.listdir
