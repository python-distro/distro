# coding=utf-8
# Copyright 2015,2016 Nir Cohen
#
# Licensed under the Apache License, Version 2.0 (the "License");
# you may not use this file except in compliance with the License.
# You may obtain a copy of the License at
#
# http://www.apache.org/licenses/LICENSE-2.0
#
# Unless required by applicable law or agreed to in writing, software
# distributed under the License is distributed on an "AS IS" BASIS,
# WITHOUT WARRANTIES OR CONDITIONS OF ANY KIND, either express or implied.
# See the License for the specific language governing permissions and
# limitations under the License.

import os
import sys
import ast
import subprocess
try:
    from StringIO import StringIO  # Python 2.x
except ImportError:
    from io import StringIO  # Python 3.x

import pytest


BASE = os.path.abspath(os.path.dirname(__file__))
RESOURCES = os.path.join(BASE, 'resources')
DISTROS_DIR = os.path.join(RESOURCES, 'distros')
TESTDISTROS = os.path.join(RESOURCES, 'testdistros')
SPECIAL = os.path.join(RESOURCES, 'special')
DISTROS = [dist for dist in os.listdir(DISTROS_DIR) if dist != '__shared__']


IS_LINUX = sys.platform.startswith('linux')
if IS_LINUX:
    import distro

    RELATIVE_UNIXCONFDIR = distro._UNIXCONFDIR[1:]
    MODULE_DISTRO = distro._distro


class TestNonLinuxPlatform:
    """Obviously, this only tests Windows. Will add OS X tests on Travis
    Later
    """

    def test_cant_use_on_windows(self):
        try:
            import distro  # NOQA
        except ImportError as ex:
            assert 'Unsupported platform' in str(ex)


@pytest.mark.skipif(not IS_LINUX, reason='Irrelevant on non-linux')
class TestCli:

    def _parse(self, command):
        sys.argv = command.split()
        distro.main()

    def _run(self, command):
        stdout, _ = subprocess.Popen(
            command,
            stdout=subprocess.PIPE,
            stderr=subprocess.PIPE).communicate()
        # Need to decode or we get bytes in Python 3.x
        return stdout.decode('utf-8')

    def test_cli_for_coverage_yuch(self):
        self._parse('distro')
        self._parse('distro -j')

    def test_cli_can_parse_root_dir_args(self):
        root_dir = os.path.join(RESOURCES, 'cli', 'fedora30')
        self._parse('distro --root-dir {}'.format(root_dir))

    def test_cli(self):
        command = [sys.executable, '-m', 'distro']
        desired_output = 'Name: ' + distro.name(pretty=True)
        distro_version = distro.version(pretty=True)
        distro_codename = distro.codename()
        desired_output += '\n' + 'Version: ' + distro_version
        desired_output += '\n' + 'Codename: ' + distro_codename
        desired_output += '\n'
        assert self._run(command) == desired_output

    def test_cli_json(self):
        command = [sys.executable, '-m', 'distro', '-j']
        assert ast.literal_eval(self._run(command)) == distro.info()

    def test_cli_with_root_dir(self):
        root_dir = os.path.join(RESOURCES, 'cli', 'fedora30')
        command = [sys.executable, '-m', 'distro', '--root-dir', root_dir]
        desired_output = 'Name: Fedora 30 (Thirty)\nVersion: 30\nCodename: \n'
        assert desired_output == self._run(command)

    def test_cli_with_root_dir_as_json(self):
        import json
        root_dir = os.path.join(RESOURCES, 'cli', 'fedora30')
        command = [sys.executable, '-m', 'distro', '-j', '--root-dir', root_dir]
        desired_output = {
            'codename': '',
            'id': 'fedora',
            'like': '',
            'version': '30',
            'version_parts': {
                'build_number': '',
                'major': '30',
                'minor': '',
            }
        }

        results = json.loads(self._run(command))
        assert desired_output == results


@pytest.mark.skipif(not IS_LINUX, reason='Irrelevant on non-linux')
class DistroTestCase(object):
    """A base class for any testcase classes that test the distributions
    represented in the `DISTROS` subtree.
    """

    def setup_method(self, test_method):
        # The environment stays the same across all testcases, so we
        # save and restore the PATH env var in each test case that
        # changes it:
        self._saved_path = os.environ["PATH"]
        self._saved_UNIXCONFDIR = distro._UNIXCONFDIR

    def teardown_method(self, test_method):
        os.environ["PATH"] = self._saved_path
        distro._UNIXCONFDIR = self._saved_UNIXCONFDIR

    def _setup_for_distro(self, distro_root):
        distro_bin = os.path.join(distro_root, 'bin')
        # We don't want to pick up a possibly present lsb_release in the
        # distro that runs this test, so we use a PATH with only one entry:
        os.environ["PATH"] = distro_bin
        distro._UNIXCONFDIR = os.path.join(distro_root, RELATIVE_UNIXCONFDIR)


@pytest.mark.skipif(not IS_LINUX, reason='Irrelevant on non-linux')
class TestOSRelease:

    def setup_method(self, test_method):
        dist = test_method.__name__.split('_')[1]
        os_release = os.path.join(DISTROS_DIR, dist, 'etc', 'os-release')
        self.distro = distro.LinuxDistribution(
            include_lsb=False,
            os_release_file=os_release,
            distro_release_file='path-to-non-existing-file')

    def _test_outcome(self, outcome):
        assert self.distro.id() == outcome.get('id', '')
        assert self.distro.name() == outcome.get('name', '')
        assert self.distro.name(pretty=True) == outcome.get('pretty_name', '')
        assert self.distro.version() == outcome.get('version', '')
        assert self.distro.version(pretty=True) == \
            outcome.get('pretty_version', '')
        assert self.distro.version(best=True) == \
            outcome.get('best_version', '')
        assert self.distro.like() == outcome.get('like', '')
        assert self.distro.codename() == outcome.get('codename', '')

    def test_arch_os_release(self):
        desired_outcome = {
            'id': 'arch',
            'name': 'Arch Linux',
            'pretty_name': 'Arch Linux',
        }
        self._test_outcome(desired_outcome)

    def test_kali_os_release(self):
        desired_outcome = {
            'id': 'kali',
            'name': 'Kali GNU/Linux',
            'pretty_name': 'Kali GNU/Linux Rolling',
            'version': '2017.1',
            'pretty_version': '2017.1',
            'best_version': '2017.1',
            'like': 'debian'
        }
        self._test_outcome(desired_outcome)

    def test_centos7_os_release(self):
        desired_outcome = {
            'id': 'centos',
            'name': 'CentOS Linux',
            'pretty_name': 'CentOS Linux 7 (Core)',
            'version': '7',
            'pretty_version': '7 (Core)',
            'best_version': '7',
            'like': 'rhel fedora',
            'codename': 'Core'
        }
        self._test_outcome(desired_outcome)

    def test_coreos_os_release(self):
        desired_outcome = {
            'id': 'coreos',
            'name': 'CoreOS',
            'pretty_name': 'CoreOS 899.15.0',
            'version': '899.15.0',
            'pretty_version': '899.15.0',
            'best_version': '899.15.0'
        }
        self._test_outcome(desired_outcome)

    def test_debian8_os_release(self):
        desired_outcome = {
            'id': 'debian',
            'name': 'Debian GNU/Linux',
            'pretty_name': 'Debian GNU/Linux 8 (jessie)',
            'version': '8',
            'pretty_version': '8 (jessie)',
            'best_version': '8',
            'codename': 'jessie'
        }
        self._test_outcome(desired_outcome)

    def test_fedora19_os_release(self):
        desired_outcome = {
            'id': 'fedora',
            'name': 'Fedora',
            'pretty_name': 'Fedora 19 (Schrödinger’s Cat)',
            'version': '19',
            'pretty_version': '19 (Schrödinger’s Cat)',
            'best_version': '19',
            'codename': 'Schrödinger’s Cat'
        }
        self._test_outcome(desired_outcome)

    def test_fedora23_os_release(self):
        desired_outcome = {
            'id': 'fedora',
            'name': 'Fedora',
            'pretty_name': 'Fedora 23 (Twenty Three)',
            'version': '23',
            'pretty_version': '23 (Twenty Three)',
            'best_version': '23',
            'codename': 'Twenty Three'
        }
        self._test_outcome(desired_outcome)

    def test_fedora30_os_release(self):
        # Fedora 21 and above no longer have code names but the metadata in os-release was only
        # changed in a detectable way in Fedora 30+.  The piece in parenthesis in the pretty_name
        # field contains the VARIANT and differs depending on the variant which was installed.
        desired_outcome = {
            'id': 'fedora',
            'name': 'Fedora',
            'pretty_name': 'Fedora 30 (Thirty)',
            'version': '30',
            'pretty_version': '30',
            'best_version': '30',
            'codename': ''
        }
        self._test_outcome(desired_outcome)

    def test_kvmibm1_os_release(self):
        desired_outcome = {
            'id': 'kvmibm',
            'name': 'KVM for IBM z Systems',
            'pretty_name': 'KVM for IBM z Systems 1.1.1 (Z)',
            'version': '1.1.1',
            'pretty_version': '1.1.1 (Z)',
            'best_version': '1.1.1',
            'like': 'rhel fedora',
            'codename': 'Z'
        }
        self._test_outcome(desired_outcome)

    def test_linuxmint17_os_release(self):
        # Note: LinuxMint 17 actually *does* have Ubuntu 14.04 data in its
        #       os-release file. See discussion in GitHub issue #78.
        desired_outcome = {
            'id': 'ubuntu',
            'name': 'Ubuntu',
            'pretty_name': 'Ubuntu 14.04.3 LTS',
            'version': '14.04',
            'pretty_version': '14.04 (Trusty Tahr)',
            'best_version': '14.04.3',
            'like': 'debian',
            'codename': 'Trusty Tahr'
        }
        self._test_outcome(desired_outcome)

    def test_mageia5_os_release(self):
        desired_outcome = {
            'id': 'mageia',
            'name': 'Mageia',
            'pretty_name': 'Mageia 5',
            'version': '5',
            'pretty_version': '5',
            'best_version': '5',
            'like': 'mandriva fedora',
        }
        self._test_outcome(desired_outcome)

    def test_manjaro1512_os_release(self):
        self._test_outcome({
            'id': 'manjaro',
            'name': 'Manjaro Linux',
            'pretty_name': 'Manjaro Linux',
        })

    def test_opensuse42_os_release(self):
        desired_outcome = {
            'id': 'opensuse',
            'name': 'openSUSE Leap',
            'pretty_name': 'openSUSE Leap 42.1 (x86_64)',
            'version': '42.1',
            'pretty_version': '42.1',
            'best_version': '42.1',
            'like': 'suse',
        }
        self._test_outcome(desired_outcome)

    def test_raspbian7_os_release(self):
        desired_outcome = {
            'id': 'raspbian',
            'name': 'Raspbian GNU/Linux',
            'pretty_name': 'Raspbian GNU/Linux 7 (wheezy)',
            'version': '7',
            'pretty_version': '7 (wheezy)',
            'best_version': '7',
            'like': 'debian',
            'codename': 'wheezy'
        }
        self._test_outcome(desired_outcome)

    def test_raspbian8_os_release(self):
        desired_outcome = {
            'id': 'raspbian',
            'name': 'Raspbian GNU/Linux',
            'pretty_name': 'Raspbian GNU/Linux 8 (jessie)',
            'version': '8',
            'pretty_version': '8 (jessie)',
            'best_version': '8',
            'like': 'debian',
            'codename': 'jessie'
        }
        self._test_outcome(desired_outcome)

    def test_rhel7_os_release(self):
        desired_outcome = {
            'id': 'rhel',
            'name': 'Red Hat Enterprise Linux Server',
            'pretty_name': 'Red Hat Enterprise Linux Server 7.0 (Maipo)',
            'version': '7.0',
            'pretty_version': '7.0 (Maipo)',
            'best_version': '7.0',
            'like': 'fedora',
            'codename': 'Maipo'
        }
        self._test_outcome(desired_outcome)

    def test_slackware14_os_release(self):
        desired_outcome = {
            'id': 'slackware',
            'name': 'Slackware',
            'pretty_name': 'Slackware 14.1',
            'version': '14.1',
            'pretty_version': '14.1',
            'best_version': '14.1'
        }
        self._test_outcome(desired_outcome)

    def test_sles12_os_release(self):
        desired_outcome = {
            'id': 'sles',
            'name': 'SLES',
            'pretty_name': 'SUSE Linux Enterprise Server 12 SP1',
            'version': '12.1',
            'pretty_version': '12.1',
            'best_version': '12.1'
        }
        self._test_outcome(desired_outcome)

    def test_ubuntu14_os_release(self):
        desired_outcome = {
            'id': 'ubuntu',
            'name': 'Ubuntu',
            'pretty_name': 'Ubuntu 14.04.3 LTS',
            'version': '14.04',
            'pretty_version': '14.04 (Trusty Tahr)',
            'best_version': '14.04.3',
            'like': 'debian',
            'codename': 'Trusty Tahr'
        }
        self._test_outcome(desired_outcome)

    def test_ubuntu16_os_release(self):
        desired_outcome = {
            'id': 'ubuntu',
            'name': 'Ubuntu',
            'pretty_name': 'Ubuntu 16.04.1 LTS',
            'version': '16.04',
            'pretty_version': '16.04 (xenial)',
            'best_version': '16.04.1',
            'like': 'debian',
            'codename': 'xenial'
        }
        self._test_outcome(desired_outcome)

    def test_amazon2016_os_release(self):
        desired_outcome = {
            'id': 'amzn',
            'name': 'Amazon Linux AMI',
            'pretty_name': 'Amazon Linux AMI 2016.03',
            'version': '2016.03',
            'pretty_version': '2016.03',
            'best_version': '2016.03',
            'like': 'rhel fedora'
        }
        self._test_outcome(desired_outcome)

    def test_scientific7_os_release(self):
        desired_outcome = {
            'id': 'rhel',
            'name': 'Scientific Linux',
            'pretty_name': 'Scientific Linux 7.2 (Nitrogen)',
            'version': '7.2',
            'pretty_version': '7.2 (Nitrogen)',
            'best_version': '7.2',
            'like': 'fedora',
            'codename': 'Nitrogen'
        }
        self._test_outcome(desired_outcome)

    def test_gentoo_os_release(self):
        desired_outcome = {
            'id': 'gentoo',
            'name': 'Gentoo',
            'pretty_name': 'Gentoo/Linux',
        }
        self._test_outcome(desired_outcome)

    def test_openelec6_os_release(self):
        desired_outcome = {
            'id': 'openelec',
            'name': 'OpenELEC',
            'pretty_name': 'OpenELEC (official) - Version: 6.0.3',
            'version': '6.0',
            'pretty_version': '6.0',
            'best_version': '6.0.3',
        }
        self._test_outcome(desired_outcome)

    def test_cloudlinux7_os_release(self):
        desired_outcome = {
            'id': 'cloudlinux',
            'codename': 'Yury Malyshev',
            'name': 'CloudLinux',
            'pretty_name': 'CloudLinux 7.3 (Yury Malyshev)',
            'like': 'rhel fedora centos',
            'version': '7.3',
            'pretty_version': '7.3 (Yury Malyshev)',
            'best_version': '7.3',
            'major_version': '7',
            'minor_version': '3'
        }
        self._test_outcome(desired_outcome)


class TestWithRootDir(TestOSRelease):
    """Test that a LinuxDistribution can be created using an arbitrary root_dir
    on all OSes.
    """

    def setup_method(self, test_method):
        dist = test_method.__name__.split('_')[1]
        root_dir = os.path.join(DISTROS_DIR, dist)
        self.distro = distro.LinuxDistribution(
            include_lsb=False,
            os_release_file='',
            distro_release_file='path-to-non-existing-file',
            include_uname=False,
            root_dir=root_dir)


@pytest.mark.skipif(not IS_LINUX, reason='Irrelevant on non-linux')
class TestLSBRelease(DistroTestCase):

    def setup_method(self, test_method):
        super(TestLSBRelease, self).setup_method(test_method)
        dist = test_method.__name__.split('_')[1]
        self._setup_for_distro(os.path.join(DISTROS_DIR, dist))
        self.distro = distro.LinuxDistribution(
            include_lsb=True,
            os_release_file='path-to-non-existing-file',
            distro_release_file='path-to-non-existing-file')

    def _test_outcome(self, outcome):
        assert self.distro.id() == outcome.get('id', '')
        assert self.distro.name() == outcome.get('name', '')
        assert self.distro.name(pretty=True) == outcome.get('pretty_name', '')
        assert self.distro.version() == outcome.get('version', '')
        assert self.distro.version(pretty=True) == \
            outcome.get('pretty_version', '')
        assert self.distro.version(best=True) == \
            outcome.get('best_version', '')
        assert self.distro.like() == outcome.get('like', '')
        assert self.distro.codename() == outcome.get('codename', '')

    def test_linuxmint17_lsb_release(self):
        desired_outcome = {
            'id': 'linuxmint',
            'name': 'LinuxMint',
            'pretty_name': 'Linux Mint 17.3 Rosa',
            'version': '17.3',
            'pretty_version': '17.3 (rosa)',
            'best_version': '17.3',
            'codename': 'rosa'
        }
        self._test_outcome(desired_outcome)

    def test_manjaro1512_lsb_release(self):
        self._test_outcome({
            'id': 'manjarolinux',
            'name': 'ManjaroLinux',
            'pretty_name': 'Manjaro Linux',
            'version': '15.12',
            'pretty_version': '15.12 (Capella)',
            'best_version': '15.12',
            'codename': 'Capella'
        })

    # @pytest.mark.xfail
    # def test_openelec6_lsb_release(self):
    #     # TODO: This should be fixed as part of #109 when dealing
    #     # with distro inconsistencies
    #     desired_outcome = {
    #         'id': 'openelec',
    #         'name': 'OpenELEC',
    #         'pretty_name': 'OpenELEC (official) - Version: 6.0.3',
    #         'version': '6.0.3',
    #         'pretty_version': '6.0.3',
    #         'best_version': '6.0.3',
    #     }
    #     self._test_outcome(desired_outcome)

    def test_openbsd62_uname(self):
        self._test_outcome({
            'id': 'openbsd',
            'name': 'OpenBSD',
            'version': '6.2',
            'pretty_name': 'OpenBSD 6.2',
            'pretty_version': '6.2',
            'best_version': '6.2'
        })

    def test_netbsd711_uname(self):
        self._test_outcome({
            'id': 'netbsd',
            'name': 'NetBSD',
            'version': '7.1.1',
            'pretty_name': 'NetBSD 7.1.1',
            'pretty_version': '7.1.1',
            'best_version': '7.1.1'
        })

    def test_freebsd111_uname(self):
        self._test_outcome({
            'id': 'freebsd',
            'name': 'FreeBSD',
            'version': '11.1',
            'pretty_name': 'FreeBSD 11.1',
            'pretty_version': '11.1',
            'best_version': '11.1'
        })

    def test_ubuntu14normal_lsb_release(self):
        self._setup_for_distro(os.path.join(TESTDISTROS, 'lsb',
                                            'ubuntu14_normal'))

        self.distro = distro.LinuxDistribution(
            include_lsb=True,
            os_release_file='path-to-non-existing-file',
            distro_release_file='path-to-non-existing-file')

        desired_outcome = {
            'id': 'ubuntu',
            'name': 'Ubuntu',
            'pretty_name': 'Ubuntu 14.04.3 LTS',
            'version': '14.04',
            'pretty_version': '14.04 (trusty)',
            'best_version': '14.04.3',
            'codename': 'trusty'
        }
        self._test_outcome(desired_outcome)

    def test_ubuntu14nomodules_lsb_release(self):
        self._setup_for_distro(os.path.join(TESTDISTROS, 'lsb',
                                            'ubuntu14_nomodules'))

        self.distro = distro.LinuxDistribution(
            include_lsb=True,
            os_release_file='path-to-non-existing-file',
            distro_release_file='path-to-non-existing-file')

        desired_outcome = {
            'id': 'ubuntu',
            'name': 'Ubuntu',
            'pretty_name': 'Ubuntu 14.04.3 LTS',
            'version': '14.04',
            'pretty_version': '14.04 (trusty)',
            'best_version': '14.04.3',
            'codename': 'trusty'
        }
        self._test_outcome(desired_outcome)

    def test_trailingblanks_lsb_release(self):
        self._setup_for_distro(os.path.join(TESTDISTROS, 'lsb',
                                            'ubuntu14_trailingblanks'))

        self.distro = distro.LinuxDistribution(
            include_lsb=True,
            os_release_file='path-to-non-existing-file',
            distro_release_file='path-to-non-existing-file')

        desired_outcome = {
            'id': 'ubuntu',
            'name': 'Ubuntu',
            'pretty_name': 'Ubuntu 14.04.3 LTS',
            'version': '14.04',
            'pretty_version': '14.04 (trusty)',
            'best_version': '14.04.3',
            'codename': 'trusty'
        }
        self._test_outcome(desired_outcome)

    @pytest.mark.parametrize('errnum', ('001', '002', '126', '130', '255'))
    def test_lsb_release_error_level(self, errnum):
        self._setup_for_distro(os.path.join(
            TESTDISTROS, 'lsb', 'lsb_rc{0}'.format(errnum)))
        with pytest.raises(subprocess.CalledProcessError) as excinfo:
            distro.LinuxDistribution(
                include_lsb=True,
                os_release_file='path-to-non-existing-file',
                distro_release_file='path-to-non-existing-file')._lsb_release_info
        assert excinfo.value.returncode == int(errnum)


@pytest.mark.skipif(not IS_LINUX, reason='Irrelevant on non-linux')
class TestSpecialRelease(DistroTestCase):
    def _test_outcome(self, outcome):
        assert self.distro.id() == outcome.get('id', '')
        assert self.distro.name() == outcome.get('name', '')
        assert self.distro.name(pretty=True) == outcome.get('pretty_name', '')
        assert self.distro.version() == outcome.get('version', '')
        assert self.distro.version(pretty=True) == \
            outcome.get('pretty_version', '')
        assert self.distro.version(best=True) == \
            outcome.get('best_version', '')
        assert self.distro.like() == outcome.get('like', '')
        assert self.distro.codename() == outcome.get('codename', '')
        assert self.distro.major_version() == outcome.get('major_version', '')
        assert self.distro.minor_version() == outcome.get('minor_version', '')
        assert self.distro.build_number() == outcome.get('build_number', '')

    def test_empty_release(self):
        distro_release = os.path.join(SPECIAL, 'empty-release')

        self.distro = distro.LinuxDistribution(
            include_lsb=False,
            os_release_file='path-to-non-existing-file',
            distro_release_file=distro_release)

        desired_outcome = {
            'id': 'empty'
        }
        self._test_outcome(desired_outcome)

    def test_unknowndistro_release(self):
        self._setup_for_distro(os.path.join(TESTDISTROS, 'distro',
                                            'unknowndistro'))

        self.distro = distro.LinuxDistribution()

        desired_outcome = {
            'id': 'unknowndistro',
            'name': 'Unknown Distro',
            'pretty_name': 'Unknown Distro 1.0 (Unknown Codename)',
            'version': '1.0',
            'pretty_version': '1.0 (Unknown Codename)',
            'best_version': '1.0',
            'codename': 'Unknown Codename',
            'major_version': '1',
            'minor_version': '0'
        }
        self._test_outcome(desired_outcome)

    def test_bad_uname(self):
        self._setup_for_distro(os.path.join(TESTDISTROS, 'distro',
                                            'baduname'))
        self.distro = distro.LinuxDistribution()

        assert self.distro.uname_attr('id') == ''
        assert self.distro.uname_attr('name') == ''
        assert self.distro.uname_attr('release') == ''


@pytest.mark.skipif(not IS_LINUX, reason='Irrelevant on non-linux')
class TestDistroRelease:

    def _test_outcome(self,
                      outcome,
                      distro_name='',
                      version='',
                      release_file_id='',
                      release_file_suffix='release'):
        release_file_id = release_file_id or distro_name
        distro_release = os.path.join(
            DISTROS_DIR, distro_name + version, 'etc', '{0}-{1}'.format(
                release_file_id, release_file_suffix))
        self.distro = distro.LinuxDistribution(
            include_lsb=False,
            os_release_file='path-to-non-existing-file',
            distro_release_file=distro_release)

        assert self.distro.id() == outcome.get('id', '')
        assert self.distro.name() == outcome.get('name', '')
        assert self.distro.name(pretty=True) == outcome.get('pretty_name', '')
        assert self.distro.version() == outcome.get('version', '')
        assert self.distro.version(pretty=True) == \
            outcome.get('pretty_version', '')
        assert self.distro.version(best=True) == \
            outcome.get('best_version', '')
        assert self.distro.like() == outcome.get('like', '')
        assert self.distro.codename() == outcome.get('codename', '')
        assert self.distro.major_version() == outcome.get('major_version', '')
        assert self.distro.minor_version() == outcome.get('minor_version', '')
        assert self.distro.build_number() == outcome.get('build_number', '')

    def test_arch_dist_release(self):
        desired_outcome = {
            'id': 'arch'
        }
        self._test_outcome(desired_outcome, 'arch')

    def test_centos5_dist_release(self):
        desired_outcome = {
            'id': 'centos',
            'name': 'CentOS',
            'pretty_name': 'CentOS 5.11 (Final)',
            'version': '5.11',
            'pretty_version': '5.11 (Final)',
            'best_version': '5.11',
            'codename': 'Final',
            'major_version': '5',
            'minor_version': '11'
        }
        self._test_outcome(desired_outcome, 'centos', '5')

    def test_centos7_dist_release(self):
        desired_outcome = {
            'id': 'centos',
            'name': 'CentOS Linux',
            'pretty_name': 'CentOS Linux 7.1.1503 (Core)',
            'version': '7.1.1503',
            'pretty_version': '7.1.1503 (Core)',
            'best_version': '7.1.1503',
            'codename': 'Core',
            'major_version': '7',
            'minor_version': '1',
            'build_number': '1503'
        }
        self._test_outcome(desired_outcome, 'centos', '7')

    def test_fedora19_dist_release(self):
        desired_outcome = {
            'id': 'fedora',
            'name': 'Fedora',
            'pretty_name': 'Fedora 19 (Schrödinger’s Cat)',
            'version': '19',
            'pretty_version': '19 (Schrödinger’s Cat)',
            'best_version': '19',
            'codename': 'Schrödinger’s Cat',
            'major_version': '19'
        }
        self._test_outcome(desired_outcome, 'fedora', '19')

    def test_fedora23_dist_release(self):
        desired_outcome = {
            'id': 'fedora',
            'name': 'Fedora',
            'pretty_name': 'Fedora 23 (Twenty Three)',
            'version': '23',
            'pretty_version': '23 (Twenty Three)',
            'best_version': '23',
            'codename': 'Twenty Three',
            'major_version': '23'
        }
        self._test_outcome(desired_outcome, 'fedora', '23')

    def test_fedora30_dist_release(self):
        desired_outcome = {
            'id': 'fedora',
            'name': 'Fedora',
            'pretty_name': 'Fedora 30 (Thirty)',
            'version': '30',
            'pretty_version': '30 (Thirty)',
            'best_version': '30',
            'codename': 'Thirty',
            'major_version': '30'
        }
        self._test_outcome(desired_outcome, 'fedora', '30')

    def test_gentoo_dist_release(self):
        desired_outcome = {
            'id': 'gentoo',
            'name': 'Gentoo Base System',
            'pretty_name': 'Gentoo Base System 2.2',
            'version': '2.2',
            'pretty_version': '2.2',
            'best_version': '2.2',
            'major_version': '2',
            'minor_version': '2',
        }
        self._test_outcome(desired_outcome, 'gentoo')

    def test_kvmibm1_dist_release(self):
        desired_outcome = {
            'id': 'base',
            'name': 'KVM for IBM z Systems',
            'pretty_name': 'KVM for IBM z Systems 1.1.1 (Z)',
            'version': '1.1.1',
            'pretty_version': '1.1.1 (Z)',
            'best_version': '1.1.1',
            'codename': 'Z',
            'major_version': '1',
            'minor_version': '1',
            'build_number': '1'
        }
        self._test_outcome(desired_outcome, 'kvmibm', '1', 'base')

    def test_mageia5_dist_release(self):
        desired_outcome = {
            'id': 'mageia',
            'name': 'Mageia',
            'pretty_name': 'Mageia 5 (Official)',
            'version': '5',
            'pretty_version': '5 (Official)',
            'best_version': '5',
            'codename': 'Official',
            'major_version': '5'
        }
        self._test_outcome(desired_outcome, 'mageia', '5')

    def test_manjaro1512_dist_release(self):
        self._test_outcome({
            'id': 'manjaro',
            'name': 'Manjaro Linux',
            'pretty_name': 'Manjaro Linux',
            'version': '',
            'codename': ''
        }, 'manjaro', '1512')

    def test_opensuse42_dist_release(self):
        desired_outcome = {
            'id': 'suse',
            'name': 'openSUSE',
            'pretty_name': 'openSUSE 42.1 (x86_64)',
            'version': '42.1',
            'pretty_version': '42.1 (x86_64)',
            'best_version': '42.1',
            'codename': 'x86_64',
            'major_version': '42',
            'minor_version': '1'
        }
        self._test_outcome(desired_outcome, 'opensuse', '42', 'SuSE')

    def test_oracle7_dist_release(self):
        desired_outcome = {
            'id': 'oracle',
            'name': 'Oracle Linux Server',
            'pretty_name': 'Oracle Linux Server 7.5',
            'version': '7.5',
            'pretty_version': '7.5',
            'best_version': '7.5',
            'major_version': '7',
            'minor_version': '5'
        }
        self._test_outcome(desired_outcome, 'oracle', '7')

    def test_rhel6_dist_release(self):
        desired_outcome = {
            'id': 'rhel',
            'name': 'Red Hat Enterprise Linux Server',
            'pretty_name': 'Red Hat Enterprise Linux Server 6.5 (Santiago)',
            'version': '6.5',
            'pretty_version': '6.5 (Santiago)',
            'best_version': '6.5',
            'codename': 'Santiago',
            'major_version': '6',
            'minor_version': '5'
        }
        self._test_outcome(desired_outcome, 'rhel', '6', 'redhat')

    def test_rhel7_dist_release(self):
        desired_outcome = {
            'id': 'rhel',
            'name': 'Red Hat Enterprise Linux Server',
            'pretty_name': 'Red Hat Enterprise Linux Server 7.0 (Maipo)',
            'version': '7.0',
            'pretty_version': '7.0 (Maipo)',
            'best_version': '7.0',
            'codename': 'Maipo',
            'major_version': '7',
            'minor_version': '0'
        }
        self._test_outcome(desired_outcome, 'rhel', '7', 'redhat')

    def test_slackware14_dist_release(self):
        desired_outcome = {
            'id': 'slackware',
            'name': 'Slackware',
            'pretty_name': 'Slackware 14.1',
            'version': '14.1',
            'pretty_version': '14.1',
            'best_version': '14.1',
            'major_version': '14',
            'minor_version': '1'
        }
        self._test_outcome(
            desired_outcome,
            'slackware',
            '14',
            release_file_suffix='version')

    def test_sles12_dist_release(self):
        desired_outcome = {
            'id': 'suse',
            'name': 'SUSE Linux Enterprise Server',
            'pretty_name': 'SUSE Linux Enterprise Server 12 (s390x)',
            'version': '12',
            'pretty_version': '12 (s390x)',
            'best_version': '12',
            'major_version': '12',
            'codename': 's390x'
        }
        self._test_outcome(desired_outcome, 'sles', '12', 'SuSE')

    def test_cloudlinux5_dist_release(self):
        # Uses redhat-release only to get information.
        # The id of 'rhel' can only be fixed with issue #109.
        desired_outcome = {
            'id': 'cloudlinux',
            'codename': 'Vladislav Volkov',
            'name': 'CloudLinux Server',
            'pretty_name': 'CloudLinux Server 5.11 (Vladislav Volkov)',
            'version': '5.11',
            'pretty_version': '5.11 (Vladislav Volkov)',
            'best_version': '5.11',
            'major_version': '5',
            'minor_version': '11'
        }
        self._test_outcome(desired_outcome, 'cloudlinux', '5', 'redhat')

    def test_cloudlinux6_dist_release(self):
        # Same as above, only has redhat-release.
        desired_outcome = {
            'id': 'cloudlinux',
            'codename': 'Oleg Makarov',
            'name': 'CloudLinux Server',
            'pretty_name': 'CloudLinux Server 6.8 (Oleg Makarov)',
            'version': '6.8',
            'pretty_version': '6.8 (Oleg Makarov)',
            'best_version': '6.8',
            'major_version': '6',
            'minor_version': '8'
        }
        self._test_outcome(desired_outcome, 'cloudlinux', '6', 'redhat')

    def test_cloudlinux7_dist_release(self):
        desired_outcome = {
            'id': 'cloudlinux',
            'codename': 'Yury Malyshev',
            'name': 'CloudLinux',
            'pretty_name': 'CloudLinux 7.3 (Yury Malyshev)',
            'version': '7.3',
            'pretty_version': '7.3 (Yury Malyshev)',
            'best_version': '7.3',
            'major_version': '7',
            'minor_version': '3'
        }
        self._test_outcome(desired_outcome, 'cloudlinux', '7', 'redhat')


@pytest.mark.skipif(not IS_LINUX, reason='Irrelevant on non-linux')
class TestOverall(DistroTestCase):
    """Test a LinuxDistribution object created with default arguments.

    The direct accessor functions on that object are tested (e.g. `id()`); they
    implement the precedence between the different sources of information.

    In addition, because the distro release file is searched when not
    specified, the information resulting from the distro release file is also
    tested. The LSB and os-release sources are not tested again, because their
    test is already done in TestLSBRelease and TestOSRelease, and their
    algorithm does not depend on whether or not the file is specified.

    TODO: This class should have testcases for all distros that are claimed
    to be reliably maintained w.r.t. to their ID (see `id()`). Testcases for
    the following distros are still missing:
      * `amazon` - Amazon Linux
      * `gentoo` - GenToo Linux
      * `ibm_powerkvm` - IBM PowerKVM
      * `parallels` - Parallels
      * `pidora` - Pidora (Fedora remix for Raspberry Pi)
      * `raspbian` - Raspbian
      * `scientific` - Scientific Linux
      * `xenserver` - XenServer
    """

    def setup_method(self, test_method):
        super(TestOverall, self).setup_method(test_method)
        dist = test_method.__name__.split('_')[1]
        self._setup_for_distro(os.path.join(DISTROS_DIR, dist))
        self.distro = distro.LinuxDistribution()

    def _test_outcome(self, outcome):
        assert self.distro.id() == outcome.get('id', '')
        assert self.distro.name() == outcome.get('name', '')
        assert self.distro.name(pretty=True) == outcome.get('pretty_name', '')
        assert self.distro.version() == outcome.get('version', '')
        assert self.distro.version(pretty=True) == \
            outcome.get('pretty_version', '')
        assert self.distro.version(best=True) == \
            outcome.get('best_version', '')
        assert self.distro.like() == outcome.get('like', '')
        assert self.distro.codename() == outcome.get('codename', '')
        assert self.distro.major_version() == outcome.get('major_version', '')
        assert self.distro.minor_version() == outcome.get('minor_version', '')
        assert self.distro.build_number() == outcome.get('build_number', '')

    def _test_non_existing_release_file(self):
        # Test the info from the searched distro release file
        # does not have one.
        assert self.distro.distro_release_file == ''
        assert len(self.distro.distro_release_info()) == 0

    def _test_release_file_info(self, filename, outcome):
        # Test the info from the searched distro release file
        assert os.path.basename(self.distro.distro_release_file) == filename
        distro_info = self.distro.distro_release_info()
        for key, value in outcome.items():
            assert distro_info[key] == value
        return distro_info

    def test_arch_release(self):
        desired_outcome = {
            'id': 'arch',
            'name': 'Arch Linux',
            'pretty_name': 'Arch Linux',
        }
        self._test_outcome(desired_outcome)

        # Test the info from the searched distro release file
        # Does not have one; The empty /etc/arch-release file is not
        # considered a valid distro release file:
        self._test_non_existing_release_file()

    def test_centos5_release(self):
        desired_outcome = {
            'id': 'centos',
            'name': 'CentOS',
            'pretty_name': 'CentOS 5.11 (Final)',
            'version': '5.11',
            'pretty_version': '5.11 (Final)',
            'best_version': '5.11',
            'codename': 'Final',
            'major_version': '5',
            'minor_version': '11'
        }
        self._test_outcome(desired_outcome)

        desired_info = {
            'id': 'centos',
            'name': 'CentOS',
            'version_id': '5.11',
            'codename': 'Final'
        }
        self._test_release_file_info('centos-release', desired_info)

    def test_centos7_release(self):
        desired_outcome = {
            'id': 'centos',
            'name': 'CentOS Linux',
            'pretty_name': 'CentOS Linux 7 (Core)',
            'version': '7',
            'pretty_version': '7 (Core)',
            'best_version': '7.1.1503',
            'like': 'rhel fedora',
            'codename': 'Core',
            'major_version': '7'
        }
        self._test_outcome(desired_outcome)

        desired_info = {
            'id': 'centos',
            'name': 'CentOS Linux',
            'version_id': '7.1.1503',
            'codename': 'Core'
        }
        self._test_release_file_info('centos-release', desired_info)

    def test_coreos_release(self):
        desired_outcome = {
            'id': 'coreos',
            'name': 'CoreOS',
            'pretty_name': 'CoreOS 899.15.0',
            'version': '899.15.0',
            'pretty_version': '899.15.0',
            'best_version': '899.15.0',
            'major_version': '899',
            'minor_version': '15',
            'build_number': '0'
        }
        self._test_outcome(desired_outcome)
        self._test_non_existing_release_file()

    def test_debian8_release(self):
        desired_outcome = {
            'id': 'debian',
            'name': 'Debian GNU/Linux',
            'pretty_name': 'Debian GNU/Linux 8 (jessie)',
            'version': '8',
            'pretty_version': '8 (jessie)',
            'best_version': '8.2',
            'codename': 'jessie',
            'major_version': '8'
        }
        self._test_outcome(desired_outcome)
        self._test_non_existing_release_file()

    def test_exherbo_release(self):
        desired_outcome = {
            'id': 'exherbo',
            'name': 'Exherbo',
            'pretty_name': 'Exherbo Linux',
        }
        self._test_outcome(desired_outcome)

    def test_fedora19_release(self):
        desired_outcome = {
            'id': 'fedora',
            'name': 'Fedora',
            'pretty_name': 'Fedora 19 (Schrödinger’s Cat)',
            'version': '19',
            'pretty_version': '19 (Schrödinger’s Cat)',
            'best_version': '19',
            'codename': 'Schrödinger’s Cat',
            'major_version': '19'
        }
        self._test_outcome(desired_outcome)

        desired_info = {
            'id': 'fedora',
            'name': 'Fedora',
            'version_id': '19',
            'codename': 'Schrödinger’s Cat'
        }
        self._test_release_file_info('fedora-release', desired_info)

    def test_fedora23_release(self):
        desired_outcome = {
            'id': 'fedora',
            'name': 'Fedora',
            'pretty_name': 'Fedora 23 (Twenty Three)',
            'version': '23',
            'pretty_version': '23 (Twenty Three)',
            'best_version': '23',
            'codename': 'Twenty Three',
            'major_version': '23'
        }
        self._test_outcome(desired_outcome)

        desired_info = {
            'id': 'fedora',
            'name': 'Fedora',
            'version_id': '23',
            'codename': 'Twenty Three'
        }
        self._test_release_file_info('fedora-release', desired_info)

    def test_fedora30_release(self):
        desired_outcome = {
            'id': 'fedora',
            'name': 'Fedora',
            'pretty_name': 'Fedora 30 (Thirty)',
            'version': '30',
            'pretty_version': '30',
            'best_version': '30',
            'codename': '',
            'major_version': '30'
        }
        self._test_outcome(desired_outcome)

        desired_info = {
            'id': 'fedora',
            'name': 'Fedora',
            'version_id': '30',
            'codename': 'Thirty'
        }
        self._test_release_file_info('fedora-release', desired_info)

    def test_kvmibm1_release(self):
        desired_outcome = {
            'id': 'kvmibm',
            'name': 'KVM for IBM z Systems',
            'pretty_name': 'KVM for IBM z Systems 1.1.1 (Z)',
            'version': '1.1.1',
            'pretty_version': '1.1.1 (Z)',
            'best_version': '1.1.1',
            'like': 'rhel fedora',
            'codename': 'Z',
            'major_version': '1',
            'minor_version': '1',
            'build_number': '1'
        }
        self._test_outcome(desired_outcome)

        desired_info = {
            'id': 'base',
            'name': 'KVM for IBM z Systems',
            'version_id': '1.1.1',
            'codename': 'Z'
        }
        self._test_release_file_info('base-release', desired_info)

    def test_linuxmint17_release(self):
        desired_outcome = {
            'id': 'ubuntu',
            'name': 'Ubuntu',
            'pretty_name': 'Ubuntu 14.04.3 LTS',
            'version': '14.04',
            'pretty_version': '14.04 (Trusty Tahr)',
            'best_version': '14.04.3',
            'like': 'debian',
            'codename': 'Trusty Tahr',
            'major_version': '14',
            'minor_version': '04'
        }
        self._test_outcome(desired_outcome)
        self._test_non_existing_release_file()

    def test_mageia5_release(self):
        desired_outcome = {
            'id': 'mageia',
            'name': 'Mageia',
            'pretty_name': 'Mageia 5',
            'version': '5',
            'pretty_version': '5 (thornicroft)',
            'best_version': '5',
            'like': 'mandriva fedora',
            # TODO: Codename differs between distro release and lsb_release.
            'codename': 'thornicroft',
            'major_version': '5'
        }
        self._test_outcome(desired_outcome)

        desired_info = {
            'id': 'mageia',
            'name': 'Mageia',
            'version_id': '5',
            'codename': 'Official'
        }
        self._test_release_file_info('mageia-release', desired_info)

    def test_manjaro1512_release(self):
        self._test_outcome({
            'id': 'manjaro',
            'name': 'Manjaro Linux',
            'pretty_name': 'Manjaro Linux',
            'version': '15.12',
            'pretty_version': '15.12 (Capella)',
            'best_version': '15.12',
            'major_version': '15',
            'minor_version': '12',
            'codename': 'Capella'
        })

        self._test_release_file_info(
            'manjaro-release',
            {'id': 'manjaro',
             'name': 'Manjaro Linux'})

    def test_opensuse42_release(self):
        desired_outcome = {
            'id': 'opensuse',
            'name': 'openSUSE Leap',
            'pretty_name': 'openSUSE Leap 42.1 (x86_64)',
            'version': '42.1',
            'pretty_version': '42.1 (x86_64)',
            'best_version': '42.1',
            'like': 'suse',
            'codename': 'x86_64',
            'major_version': '42',
            'minor_version': '1'
        }
        self._test_outcome(desired_outcome)

        desired_info = {
            'id': 'SuSE',
            'name': 'openSUSE',
            'version_id': '42.1',
            'codename': 'x86_64'
        }
        self._test_release_file_info('SuSE-release', desired_info)

    def test_oracle7_release(self):
        desired_outcome = {
            'id': 'oracle',
            'name': 'Oracle Linux Server',
            'pretty_name': 'Oracle Linux Server 7.5',
            'version': '7.5',
            'pretty_version': '7.5',
            'best_version': '7.5',
            'major_version': '7',
            'minor_version': '5'
        }
        self._test_outcome(desired_outcome)

        desired_info = {
            'id': 'oracle',
            'name': 'Oracle Linux Server',
            'version_id': '7.5',
        }
        distro_info = self._test_release_file_info(
            'oracle-release', desired_info)
        assert 'codename' not in distro_info

    def test_raspbian7_release(self):
        desired_outcome = {
            'id': 'raspbian',
            'name': 'Raspbian GNU/Linux',
            'pretty_name': 'Raspbian GNU/Linux 7 (wheezy)',
            'version': '7',
            'pretty_version': '7 (wheezy)',
            'best_version': '7',
            'like': 'debian',
            'codename': 'wheezy',
            'major_version': '7',
        }
        self._test_outcome(desired_outcome)
        self._test_non_existing_release_file()

    def test_raspbian8_release(self):
        desired_outcome = {
            'id': 'raspbian',
            'name': 'Raspbian GNU/Linux',
            'pretty_name': 'Raspbian GNU/Linux 8 (jessie)',
            'version': '8',
            'pretty_version': '8 (jessie)',
            'best_version': '8',
            'like': 'debian',
            'codename': 'jessie',
            'major_version': '8',
        }
        self._test_outcome(desired_outcome)
        self._test_non_existing_release_file()

    def test_rhel5_release(self):
        desired_outcome = {
            'id': 'rhel',
            'name': 'Red Hat Enterprise Linux Server',
            'pretty_name': 'Red Hat Enterprise Linux Server 5.11 (Tikanga)',
            'version': '5.11',
            'pretty_version': '5.11 (Tikanga)',
            'best_version': '5.11',
            'codename': 'Tikanga',
            'major_version': '5',
            'minor_version': '11'
        }
        self._test_outcome(desired_outcome)

        desired_info = {
            'id': 'redhat',
            'name': 'Red Hat Enterprise Linux Server',
            'version_id': '5.11',
            'codename': 'Tikanga'
        }
        self._test_release_file_info('redhat-release', desired_info)

    def test_rhel6_release(self):
        desired_outcome = {
            'id': 'rhel',
            'name': 'Red Hat Enterprise Linux Server',
            'pretty_name': 'Red Hat Enterprise Linux Server 6.5 (Santiago)',
            'version': '6.5',
            'pretty_version': '6.5 (Santiago)',
            'best_version': '6.5',
            'codename': 'Santiago',
            'major_version': '6',
            'minor_version': '5'
        }
        self._test_outcome(desired_outcome)

        desired_info = {
            'id': 'redhat',
            'name': 'Red Hat Enterprise Linux Server',
            'version_id': '6.5',
            'codename': 'Santiago'
        }
        self._test_release_file_info('redhat-release', desired_info)

    def test_rhel7_release(self):
        desired_outcome = {
            'id': 'rhel',
            'name': 'Red Hat Enterprise Linux Server',
            'pretty_name': 'Red Hat Enterprise Linux Server 7.0 (Maipo)',
            'version': '7.0',
            'pretty_version': '7.0 (Maipo)',
            'best_version': '7.0',
            'like': 'fedora',
            'codename': 'Maipo',
            'major_version': '7',
            'minor_version': '0'
        }
        self._test_outcome(desired_outcome)

        desired_info = {
            'id': 'redhat',
            'name': 'Red Hat Enterprise Linux Server',
            'version_id': '7.0',
            'codename': 'Maipo'
        }
        self._test_release_file_info('redhat-release', desired_info)

    def test_slackware14_release(self):
        desired_outcome = {
            'id': 'slackware',
            'name': 'Slackware',
            'pretty_name': 'Slackware 14.1',
            'version': '14.1',
            'pretty_version': '14.1',
            'best_version': '14.1',
            'major_version': '14',
            'minor_version': '1'
        }
        self._test_outcome(desired_outcome)

        desired_info = {
            'id': 'slackware',
            'name': 'Slackware',
            'version_id': '14.1',
        }
        distro_info = self._test_release_file_info(
            'slackware-version', desired_info)
        assert 'codename' not in distro_info

    def test_sles12_release(self):
        desired_outcome = {
            'id': 'sles',
            'name': 'SLES',
            'pretty_name': 'SUSE Linux Enterprise Server 12 SP1',
            'version': '12.1',
            'pretty_version': '12.1 (n/a)',
            'best_version': '12.1',
            'codename': 'n/a',
            'major_version': '12',
            'minor_version': '1'
        }
        self._test_outcome(desired_outcome)

        desired_info = {
            'id': 'SuSE',
            'name': 'SUSE Linux Enterprise Server',
            'version_id': '12',
            'codename': 's390x'
        }
        self._test_release_file_info('SuSE-release', desired_info)

    def test_ubuntu14_release(self):
        desired_outcome = {
            'id': 'ubuntu',
            'name': 'Ubuntu',
            'pretty_name': 'Ubuntu 14.04.3 LTS',
            'version': '14.04',
            'pretty_version': '14.04 (Trusty Tahr)',
            'best_version': '14.04.3',
            'like': 'debian',
            'codename': 'Trusty Tahr',
            'major_version': '14',
            'minor_version': '04'
        }
        self._test_outcome(desired_outcome)

        # Test the info from the searched distro release file
        # Does not have one; /etc/debian_version is not considered a distro
        # release file:
        self._test_non_existing_release_file()

    def test_ubuntu16_release(self):
        desired_outcome = {
            'id': 'ubuntu',
            'name': 'Ubuntu',
            'pretty_name': 'Ubuntu 16.04.1 LTS',
            'version': '16.04',
            'pretty_version': '16.04 (xenial)',
            'best_version': '16.04.1',
            'like': 'debian',
            'codename': 'xenial',
            'major_version': '16',
            'minor_version': '04'
        }
        self._test_outcome(desired_outcome)

        # Test the info from the searched distro release file
        # Does not have one; /etc/debian_version is not considered a distro
        # release file:
        self._test_non_existing_release_file()

    def test_amazon2016_release(self):
        desired_outcome = {
            'id': 'amzn',
            'name': 'Amazon Linux AMI',
            'pretty_name': 'Amazon Linux AMI 2016.03',
            'version': '2016.03',
            'pretty_version': '2016.03',
            'best_version': '2016.03',
            'like': 'rhel fedora',
            'major_version': '2016',
            'minor_version': '03'
        }
        self._test_outcome(desired_outcome)

    def test_amazon2014_release(self):
        # Amazon Linux 2014 only contains a system-release file.
        # distro doesn't currently handle it.
        desired_outcome = {}
        self._test_outcome(desired_outcome)

    def test_scientific6_release(self):
        desired_outcome = {
            'id': 'rhel',
            'name': 'Scientific Linux',
            'pretty_name': 'Scientific Linux 6.4 (Carbon)',
            'version': '6.4',
            'pretty_version': '6.4 (Carbon)',
            'best_version': '6.4',
            'codename': 'Carbon',
            'major_version': '6',
            'minor_version': '4',

        }
        self._test_outcome(desired_outcome)

        desired_info = {
            'id': 'redhat',
            'name': 'Scientific Linux',
            'version_id': '6.4',
            'codename': 'Carbon'
        }
        self._test_release_file_info('redhat-release', desired_info)

    def test_scientific7_release(self):
        desired_outcome = {
            'id': 'rhel',
            'name': 'Scientific Linux',
            'pretty_name': 'Scientific Linux 7.2 (Nitrogen)',
            'version': '7.2',
            'pretty_version': '7.2 (Nitrogen)',
            'best_version': '7.2',
            'like': 'fedora',
            'codename': 'Nitrogen',
            'major_version': '7',
            'minor_version': '2',
        }
        self._test_outcome(desired_outcome)

        desired_info = {
            'id': 'redhat',
            'name': 'Scientific Linux',
            'version_id': '7.2',
            'codename': 'Nitrogen'
        }
        self._test_release_file_info('redhat-release', desired_info)

    def test_gentoo_release(self):
        desired_outcome = {
            'id': 'gentoo',
            'name': 'Gentoo',
            'pretty_name': 'Gentoo/Linux',
            'version': '2.2',
            'pretty_version': '2.2',
            'best_version': '2.2',
            'major_version': '2',
            'minor_version': '2',
        }
        self._test_outcome(desired_outcome)

        desired_info = {
            'id': 'gentoo',
            'name': 'Gentoo Base System',
            'version_id': '2.2',
        }
        self._test_release_file_info('gentoo-release', desired_info)

    def test_openelec6_release(self):
        desired_outcome = {
            'id': 'openelec',
            'name': 'OpenELEC',
            'pretty_name': 'OpenELEC (official) - Version: 6.0.3',
            'version': '6.0',
            'pretty_version': '6.0',
            'best_version': '6.0.3',
            'major_version': '6',
            'minor_version': '0',
        }
        self._test_outcome(desired_outcome)

    def test_mandriva2011_release(self):
        desired_outcome = {
            'id': 'mandrivalinux',
            'name': 'MandrivaLinux',
            'pretty_name': 'Mandriva Linux 2011.0',
            'version': '2011.0',
            'pretty_version': '2011.0 (turtle)',
            'best_version': '2011.0',
            'major_version': '2011',
            'minor_version': '0',
            'codename': 'turtle'
        }
        self._test_outcome(desired_outcome)

        desired_info = {
            'id': 'mandrake',
            'name': 'Mandriva Linux',
            'version_id': '2011.0',
        }
        self._test_release_file_info('mandrake-release', desired_info)

    def test_cloudlinux5_release(self):
        # Uses redhat-release only to get information.
        # The id of 'rhel' can only be fixed with issue #109.
        desired_outcome = {
            'id': 'cloudlinux',
            'codename': 'Vladislav Volkov',
            'name': 'CloudLinux Server',
            'pretty_name': 'CloudLinux Server 5.11 (Vladislav Volkov)',
            'version': '5.11',
            'pretty_version': '5.11 (Vladislav Volkov)',
            'best_version': '5.11',
            'major_version': '5',
            'minor_version': '11'
        }
        self._test_outcome(desired_outcome)

    def test_cloudlinux6_release(self):
        # Same as above, only has redhat-release.
        desired_outcome = {
            'id': 'cloudlinux',
            'codename': 'Oleg Makarov',
            'name': 'CloudLinux Server',
            'pretty_name': 'CloudLinux Server 6.8 (Oleg Makarov)',
            'version': '6.8',
            'pretty_version': '6.8 (Oleg Makarov)',
            'best_version': '6.8',
            'major_version': '6',
            'minor_version': '8'
        }
        self._test_outcome(desired_outcome)

    def test_cloudlinux7_release(self):
        desired_outcome = {
            'id': 'cloudlinux',
            'codename': 'Yury Malyshev',
            'name': 'CloudLinux',
            'pretty_name': 'CloudLinux 7.3 (Yury Malyshev)',
            'like': 'rhel fedora centos',
            'version': '7.3',
            'pretty_version': '7.3 (Yury Malyshev)',
            'best_version': '7.3',
            'major_version': '7',
            'minor_version': '3'
        }
        self._test_outcome(desired_outcome)


def _bad_os_listdir(path='.'):
    """ This function is used by TestOverallWithEtcNotReadable to simulate
    a folder that cannot be called with os.listdir() but files are still
    readable. Forces distro to guess which *-release files are available. """
    raise OSError()


@pytest.mark.skipif(not IS_LINUX, reason='Irrelevant on non-linux')
class TestOverallWithEtcNotReadable(TestOverall):
    def setup_method(self, test_method):
        self._old_listdir = os.listdir
        os.listdir = _bad_os_listdir
        super(TestOverallWithEtcNotReadable, self).setup_method(test_method)

    def teardown_method(self, test_method):
        super(TestOverallWithEtcNotReadable, self).teardown_method(test_method)
        if os.listdir is _bad_os_listdir:
            os.listdir = self._old_listdir


@pytest.mark.skipif(not IS_LINUX, reason='Irrelevant on non-linux')
class TestGetAttr(DistroTestCase):
    """Test the consistency between the results of
    `{source}_release_attr()` and `{source}_release_info()` for all
    distros in `DISTROS`.
    """

    def _test_attr(self, info_method, attr_method):
        for dist in DISTROS:
            self._setup_for_distro(os.path.join(DISTROS_DIR, dist))
            _distro = distro.LinuxDistribution()
            info = getattr(_distro, info_method)()
            for key in info.keys():
                try:
                    assert info[key] == getattr(_distro, attr_method)(key)
                except AssertionError:
                    print("distro: {0}, key: {1}".format(dist, key))

    def test_os_release_attr(self):
        self._test_attr('os_release_info', 'os_release_attr')

    def test_lsb_release_attr(self):
        self._test_attr('lsb_release_info', 'lsb_release_attr')

    def test_distro_release_attr(self):
        self._test_attr('distro_release_info', 'distro_release_attr')


@pytest.mark.skipif(not IS_LINUX, reason='Irrelevant on non-linux')
class TestInfo(DistroTestCase):

    def setup_method(self, test_method):
        super(TestInfo, self).setup_method(test_method)
        self.ubuntu14_os_release = os.path.join(
            DISTROS_DIR, 'ubuntu14', 'etc', 'os-release')

    def test_info(self):
        _distro = distro.LinuxDistribution(
            include_lsb=False,
            os_release_file=self.ubuntu14_os_release,
            distro_release_file='path-to-non-existing-file')

        desired_info = {
            'id': 'ubuntu',
            'version': '14.04',
            'like': 'debian',
            'version_parts': {
                'major': '14',
                'minor': '04',
                'build_number': ''
            },
            'codename': 'Trusty Tahr'
        }

        info = _distro.info()
        assert info == desired_info

        desired_info_diff = {
            'version': '14.04 (Trusty Tahr)'
        }
        desired_info.update(desired_info_diff)
        info = _distro.info(pretty=True)
        assert info == desired_info

        desired_info_diff = {
            'version': '14.04.3',
            'version_parts': {
                'major': '14',
                'minor': '04',
                'build_number': '3'
            }
        }
        desired_info.update(desired_info_diff)
        info = _distro.info(best=True)
        assert info == desired_info

        desired_info_diff = {
            'version': '14.04.3 (Trusty Tahr)'
        }
        desired_info.update(desired_info_diff)
        info = _distro.info(pretty=True, best=True)
        assert info == desired_info

    def test_none(self):

        def _test_none(info):
            assert info['id'] == ''
            assert info['version'] == ''
            assert info['like'] == ''
            assert info['version_parts']['major'] == ''
            assert info['version_parts']['minor'] == ''
            assert info['version_parts']['build_number'] == ''
            assert info['codename'] == ''

        _distro = distro.LinuxDistribution(
            include_lsb=False,
            os_release_file='path-to-non-existing-file',
            distro_release_file='path-to-non-existing-file')

        info = _distro.info()
        _test_none(info)

        info = _distro.info(best=True)
        _test_none(info)

        info = _distro.info(pretty=True)
        _test_none(info)

        info = _distro.info(pretty=True, best=True)
        _test_none(info)

    def test_linux_distribution(self):
        _distro = distro.LinuxDistribution(
            include_lsb=False,
            os_release_file=self.ubuntu14_os_release)
        i = _distro.linux_distribution()
        assert i == ('Ubuntu', '14.04', 'Trusty Tahr')

    def test_linux_distribution_full_false(self):
        _distro = distro.LinuxDistribution(
            include_lsb=False,
            os_release_file=self.ubuntu14_os_release)
        i = _distro.linux_distribution(full_distribution_name=False)
        assert i == ('ubuntu', '14.04', 'Trusty Tahr')

    def test_all(self):
        """Test info() by comparing its results with the results of specific
        consolidated accessor functions.
        """
        def _test_all(info, best=False, pretty=False):
            assert info['id'] == _distro.id()
            assert info['version'] == _distro.version(pretty=pretty, best=best)
            assert info['version_parts']['major'] == \
                _distro.major_version(best=best)
            assert info['version_parts']['minor'] == \
                _distro.minor_version(best=best)
            assert info['version_parts']['build_number'] == \
                _distro.build_number(best=best)
            assert info['like'] == _distro.like()
            assert info['codename'] == _distro.codename()
            assert len(info['version_parts']) == 3
            assert len(info) == 5

        for dist in DISTROS:
            self._setup_for_distro(os.path.join(DISTROS_DIR, dist))

            _distro = distro.LinuxDistribution()

            info = _distro.info()
            _test_all(info)

            info = _distro.info(best=True)
            _test_all(info, best=True)

            info = _distro.info(pretty=True)
            _test_all(info, pretty=True)

            info = _distro.info(pretty=True, best=True)
            _test_all(info, pretty=True, best=True)


@pytest.mark.skipif(not IS_LINUX, reason='Irrelevant on non-linux')
class TestOSReleaseParsing:
    """Test the parsing of os-release files.
    """

    def setup_method(self, test_method):
        self.distro = distro.LinuxDistribution(
            include_lsb=False,
            os_release_file=None,
            distro_release_file=None)

        self.distro.debug = True

    def _get_props(self, input):
        return self.distro._parse_os_release_content(StringIO(
            input,
        ))

    def _test_zero_length_props(self, input):
        props = self._get_props(input)
        assert len(props) == 0

    def _test_empty_value(self, input):
        props = self._get_props(input)
        assert props.get('key', None) == ''

    def _test_parsed_value(self, input):
        props = self._get_props(input)
        assert props.get('key', None) == 'value'

    def test_kv_01_empty_file(self):
        self._test_zero_length_props('')

    def test_kv_02_empty_line(self):
        self._test_zero_length_props('\n')

    def test_kv_03_empty_line_with_crlf(self):
        self._test_zero_length_props('\r\n')

    def test_kv_04_empty_line_with_just_cr(self):
        self._test_zero_length_props('\r')

    def test_kv_05_comment(self):
        self._test_zero_length_props('# KEY=value\n')

    def test_kv_06_empty_value(self):
        self._test_empty_value('KEY=\n')

    def test_kv_07_empty_value_single_quoted(self):
        self._test_empty_value('KEY=\'\'\n')

    def test_kv_08_empty_value_double_quoted(self):
        self._test_empty_value('KEY=""\n')

    def test_kv_09_word(self):
        self._test_parsed_value('KEY=value\n')

    def test_kv_10_word_no_newline(self):
        self._test_parsed_value('KEY=value')

    def test_kv_11_word_with_crlf(self):
        self._test_parsed_value('KEY=value\r\n')

    def test_kv_12_word_with_just_cr(self):
        self._test_parsed_value('KEY=value\r')

    def test_kv_13_word_with_multi_blanks(self):
        self._test_empty_value('KEY=  cmd   \n')
        # Note: Without quotes, this assigns the empty string, and 'cmd' is
        # a separate token that is being ignored (it would be a command
        # in the shell).

    def test_kv_14_unquoted_words(self):
        self._test_parsed_value('KEY=value cmd\n')

    def test_kv_15_double_quoted_words(self):
        props = self._get_props('KEY="a simple value" cmd\n')
        assert props.get('key', None) == 'a simple value'

    def test_kv_16_double_quoted_words_with_multi_blanks(self):
        props = self._get_props('KEY=" a  simple   value "\n')
        assert props.get('key', None) == ' a  simple   value '

    def test_kv_17_double_quoted_word_with_single_quote(self):
        props = self._get_props('KEY="it\'s value"\n')
        assert props.get('key', None) == 'it\'s value'

    def test_kv_18_double_quoted_word_with_double_quote(self):
        props = self._get_props('KEY="a \\"bold\\" move"\n')
        assert props.get('key', None) == 'a "bold" move'

    def test_kv_19_single_quoted_words(self):
        props = self._get_props('KEY=\'a simple value\'\n')
        assert props.get('key', None) == 'a simple value'

    def test_kv_20_single_quoted_words_with_multi_blanks(self):
        props = self._get_props('KEY=\' a  simple   value \'\n')
        assert props.get('key', None) == ' a  simple   value '

    def test_kv_21_single_quoted_word_with_double_quote(self):
        props = self._get_props('KEY=\'a "bold" move\'\n')
        assert props.get('key', None) == 'a "bold" move'

    def test_kv_22_quoted_unicode_wordchar(self):
        # "wordchar" means it is in the shlex.wordchars variable.
        props = self._get_props(u'KEY="wordchar: \u00CA (E accent grave)"\n')
        assert props.get('key', None) == u'wordchar: \u00CA (E accent grave)'

    def test_kv_23_quoted_unicode_non_wordchar(self):
        # "non-wordchar" means it is not in the shlex.wordchars variable.
        props = self._get_props(
            u'KEY="non-wordchar: \u00A1 (inverted exclamation mark)"\n')
        assert (props.get('key', None) ==
                u'non-wordchar: \u00A1 (inverted exclamation mark)')

    def test_kv_24_double_quoted_entire_single_quoted_word(self):
        props = self._get_props('KEY="\'value\'"\n')
        assert props.get('key', None) == "'value'"

    def test_kv_25_single_quoted_entire_double_quoted_word(self):
        props = self._get_props('KEY=\'"value"\'\n')
        assert props.get('key', None) == '"value"'

    def test_kv_26_double_quoted_multiline(self):
        props = self.distro._parse_os_release_content(StringIO(
            'KEY="a multi\n'
            'line value"\n'
        ))
        assert props.get('key', None) == 'a multi\nline value'
        # TODO: Find out why the result is not 'a multi line value'

    def test_kv_27_double_quoted_multiline_2(self):
        props = self._get_props('KEY=\' a  simple   value \'\n')
        props = self.distro._parse_os_release_content(StringIO(
            'KEY="a multi\n'
            'line=value"\n'
        ))
        assert props.get('key', None) == 'a multi\nline=value'
        # TODO: Find out why the result is not 'a multi line=value'

    def test_kv_28_double_quoted_word_with_equal(self):
        props = self._get_props('KEY="var=value"\n')
        assert props.get('key', None) == 'var=value'

    def test_kv_29_single_quoted_word_with_equal(self):
        props = self._get_props('KEY=\'var=value\'\n')
        assert props.get('key', None) == 'var=value'

    def test_kx_01(self):
        props = self.distro._parse_os_release_content(StringIO(
            'KEY1=value1\n'
            'KEY2="value  2"\n'
        ))
        assert props.get('key1', None) == 'value1'
        assert props.get('key2', None) == 'value  2'

    def test_kx_02(self):
        props = self.distro._parse_os_release_content(StringIO(
            '# KEY1=value1\n'
            'KEY2="value  2"\n'
        ))
        assert props.get('key1', None) is None
        assert props.get('key2', None) == 'value  2'


@pytest.mark.skipif(not IS_LINUX, reason='Irrelevant on non-linux')
class TestGlobal:
    """Test the global module-level functions, and default values of their
    arguments.
    """

    def setup_method(self, test_method):
        pass

    def test_global(self):
        # Because the module-level functions use the module-global
        # LinuxDistribution instance, it would influence the tested
        # code too much if we mocked that in order to use the distro
        # specific release files. Instead, we let the functions use
        # the release files of the distro this test runs on, and
        # compare the result of the global functions with the result
        # of the methods on the global LinuxDistribution object.

        def _test_consistency(function, kwargs=None):
            kwargs = kwargs or {}
            method_result = getattr(MODULE_DISTRO, function)(**kwargs)
            function_result = getattr(distro, function)(**kwargs)
            assert method_result == function_result

        kwargs = {'full_distribution_name': True}
        _test_consistency('linux_distribution', kwargs)
        kwargs = {'full_distribution_name': False}
        _test_consistency('linux_distribution', kwargs)

        kwargs = {'pretty': False}
        _test_consistency('name', kwargs)
        _test_consistency('version', kwargs)
        _test_consistency('info', kwargs)

        kwargs = {'pretty': True}
        _test_consistency('name', kwargs)
        _test_consistency('version', kwargs)
        _test_consistency('info', kwargs)

        kwargs = {'best': False}
        _test_consistency('version', kwargs)
        _test_consistency('version_parts', kwargs)
        _test_consistency('major_version', kwargs)
        _test_consistency('minor_version', kwargs)
        _test_consistency('build_number', kwargs)
        _test_consistency('info', kwargs)

        kwargs = {'best': True}
        _test_consistency('version', kwargs)
        _test_consistency('version_parts', kwargs)
        _test_consistency('major_version', kwargs)
        _test_consistency('minor_version', kwargs)
        _test_consistency('build_number', kwargs)
        _test_consistency('info', kwargs)

        _test_consistency('id')
        _test_consistency('like')
        _test_consistency('codename')
        _test_consistency('info')

        _test_consistency('os_release_info')
        _test_consistency('lsb_release_info')
        _test_consistency('distro_release_info')
        _test_consistency('uname_info')

        os_release_keys = [
            'name',
            'version',
            'id',
            'id_like',
            'pretty_name',
            'version_id',
            'codename',
        ]
        for key in os_release_keys:
            _test_consistency('os_release_attr', {'attribute': key})

        lsb_release_keys = [
            'distributor_id',
            'description',
            'release',
            'codename',
        ]
        for key in lsb_release_keys:
            _test_consistency('lsb_release_attr', {'attribute': key})

        distro_release_keys = [
            'id',
            'name',
            'version_id',
            'codename',
        ]
        for key in distro_release_keys:
            _test_consistency('distro_release_attr', {'attribute': key})

        uname_keys = [
            'id',
            'name',
            'release'
        ]
        for key in uname_keys:
            _test_consistency('uname_attr', {'attribute': key})


@pytest.mark.skipif(not IS_LINUX, reason='Irrelevant on non-linux')
class TestRepr:
    """Test the __repr__() method.
    """

    def test_repr(self):
        # We test that the class name and the names of all instance attributes
        # show up in the repr() string.
        repr_str = repr(distro._distro)
        assert "LinuxDistribution" in repr_str
        for attr in MODULE_DISTRO.__dict__.keys():
<<<<<<< HEAD
            if attr in ('root_dir', 'etc_dir'):
                continue
            assert attr + '=' in repr_str
=======
            assert attr + '=' in repr_str


@pytest.mark.skipif(not IS_LINUX, reason='Irrelevant on non-linux')
class TestToStr:
    """Test the _to_str() method.
    """

    def test_to_str(self):
        ret = distro.LinuxDistribution._to_str(b'bytes')
        assert isinstance(ret, str)
        assert ret == 'bytes'

        ret = distro.LinuxDistribution._to_str(u'bytes')
        assert isinstance(ret, str)

        ret = distro.LinuxDistribution._to_str('bytes')
        assert isinstance(ret, str)
>>>>>>> b21be9d8
<|MERGE_RESOLUTION|>--- conflicted
+++ resolved
@@ -2143,11 +2143,8 @@
         repr_str = repr(distro._distro)
         assert "LinuxDistribution" in repr_str
         for attr in MODULE_DISTRO.__dict__.keys():
-<<<<<<< HEAD
             if attr in ('root_dir', 'etc_dir'):
                 continue
-            assert attr + '=' in repr_str
-=======
             assert attr + '=' in repr_str
 
 
@@ -2165,5 +2162,4 @@
         assert isinstance(ret, str)
 
         ret = distro.LinuxDistribution._to_str('bytes')
-        assert isinstance(ret, str)
->>>>>>> b21be9d8
+        assert isinstance(ret, str)