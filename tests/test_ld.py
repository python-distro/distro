# Copyright 2015,2016 Nir Cohen
#
# Licensed under the Apache License, Version 2.0 (the "License");
# you may not use this file except in compliance with the License.
# You may obtain a copy of the License at
#
# http://www.apache.org/licenses/LICENSE-2.0
#
# Unless required by applicable law or agreed to in writing, software
# distributed under the License is distributed on an "AS IS" BASIS,
# WITHOUT WARRANTIES OR CONDITIONS OF ANY KIND, either express or implied.
# See the License for the specific language governing permissions and
# limitations under the License.

# flake8: NOQA

import os
import testtools
import subprocess
try:
    from StringIO import StringIO  # Python 2.x
except ImportError:
    from io import StringIO  # Python 3.x


import distro


RESOURCES = os.path.join('tests', 'resources')
DISTROS = os.path.join(RESOURCES, 'distros')
TESTDISTROS = os.path.join(RESOURCES, 'testdistros')
SPECIAL = os.path.join(RESOURCES, 'special')

RELATIVE_UNIXCONFDIR = distro._UNIXCONFDIR.lstrip('/')

MODULE_DISTROI = distro._distroi


class DistroTestCase(testtools.TestCase):
    """A base class for any testcase classes that test the distributions
    represented in the `DISTROS` subtree."""

    def setUp(self):
        super(DistroTestCase, self).setUp()
        # The environment stays the same across all testcases, so we
        # save and restore the PATH env var in each test case that
        # changes it:
        self._saved_path = os.environ["PATH"]
        self._saved_UNIXCONFDIR = distro._UNIXCONFDIR

    def tearDown(self):
        super(DistroTestCase, self).tearDown()
        os.environ["PATH"] = self._saved_path
        distro._UNIXCONFDIR = self._saved_UNIXCONFDIR

    def _setup_for_distro(self, distro_root):
        distro_bin = os.path.join(os.getcwd(), distro_root, 'bin')
        # We don't want to pick up a possibly present lsb_release in the
        # distro that runs this test, so we use a PATH with only one entry:
        os.environ["PATH"] = distro_bin
        distro._UNIXCONFDIR = os.path.join(distro_root, RELATIVE_UNIXCONFDIR)


class TestOSRelease(testtools.TestCase):

    def setUp(self):
        super(TestOSRelease, self).setUp()

    def test_arch_os_release(self):
        os_release = os.path.join(DISTROS, 'arch', 'etc', 'os-release')

        distroi = distro.LinuxDistribution(False, os_release, 'non')

        self.assertEqual(distroi.id(), 'arch')
        self.assertEqual(distroi.name(), 'Arch Linux')
        self.assertEqual(distroi.name(pretty=True), 'Arch Linux')
        self.assertEqual(distroi.version(), '')
        self.assertEqual(distroi.version(pretty=True), '')
        self.assertEqual(distroi.version(best=True), '')
        self.assertEqual(distroi.like(), '')
        self.assertEqual(distroi.codename(), '')

    def test_centos7_os_release(self):
        os_release = os.path.join(DISTROS, 'centos7', 'etc', 'os-release')

        distroi = distro.LinuxDistribution(False, os_release, 'non')

        self.assertEqual(distroi.id(), 'centos')
        self.assertEqual(distroi.name(), 'CentOS Linux')
        self.assertEqual(distroi.name(pretty=True), 'CentOS Linux 7 (Core)')
        self.assertEqual(distroi.version(), '7')
        self.assertEqual(distroi.version(pretty=True), '7 (Core)')
        self.assertEqual(distroi.version(best=True), '7')
        self.assertEqual(distroi.like(), 'rhel fedora')
        self.assertEqual(distroi.codename(), 'Core')

    def test_debian8_os_release(self):
        os_release = os.path.join(DISTROS, 'debian8', 'etc', 'os-release')

        distroi = distro.LinuxDistribution(False, os_release, 'non')

        self.assertEqual(distroi.id(), 'debian')
        self.assertEqual(distroi.name(), 'Debian GNU/Linux')
        self.assertEqual(distroi.name(pretty=True), 'Debian GNU/Linux 8 (jessie)')
        self.assertEqual(distroi.version(), '8')
        self.assertEqual(distroi.version(pretty=True), '8 (jessie)')
        self.assertEqual(distroi.version(best=True), '8')
        self.assertEqual(distroi.like(), '')
        self.assertEqual(distroi.codename(), 'jessie')

    def test_fedora19_os_release(self):
        os_release = os.path.join(DISTROS, 'fedora19', 'etc', 'os-release')

        distroi = distro.LinuxDistribution(False, os_release, 'non')

        self.assertEqual(distroi.id(), 'fedora')
        self.assertEqual(distroi.name(), 'Fedora')
        self.assertEqual(distroi.name(pretty=True), u'Fedora 19 (Schr\u00F6dinger\u2019s Cat)')
        self.assertEqual(distroi.version(), '19')
        self.assertEqual(distroi.version(pretty=True), u'19 (Schr\u00F6dinger\u2019s Cat)')
        self.assertEqual(distroi.version(best=True), '19')
        self.assertEqual(distroi.like(), '')
        self.assertEqual(distroi.codename(), u'Schr\u00F6dinger\u2019s Cat')

    def test_fedora23_os_release(self):
        os_release = os.path.join(DISTROS, 'fedora23', 'etc', 'os-release')

        distroi = distro.LinuxDistribution(False, os_release, 'non')

        self.assertEqual(distroi.id(), 'fedora')
        self.assertEqual(distroi.name(), 'Fedora')
        self.assertEqual(distroi.name(pretty=True), 'Fedora 23 (Twenty Three)')
        self.assertEqual(distroi.version(), '23')
        self.assertEqual(distroi.version(pretty=True), '23 (Twenty Three)')
        self.assertEqual(distroi.version(best=True), '23')
        self.assertEqual(distroi.like(), '')
        self.assertEqual(distroi.codename(), 'Twenty Three')

    def test_kvmibm1_os_release(self):
        os_release = os.path.join(DISTROS, 'kvmibm1', 'etc', 'os-release')

        distroi = distro.LinuxDistribution(False, os_release, 'non')

        self.assertEqual(distroi.id(), 'kvmibm')
        self.assertEqual(distroi.name(), 'KVM for IBM z Systems')
        self.assertEqual(distroi.name(pretty=True), 'KVM for IBM z Systems 1.1.1 (Z)')
        self.assertEqual(distroi.version(), '1.1.1')
        self.assertEqual(distroi.version(pretty=True), '1.1.1 (Z)')
        self.assertEqual(distroi.version(best=True), '1.1.1')
        self.assertEqual(distroi.like(), 'rhel fedora')
        self.assertEqual(distroi.codename(), 'Z')

    def test_linuxmint17_os_release(self):
        os_release = os.path.join(DISTROS, 'linuxmint17', 'etc', 'os-release')

        distroi = distro.LinuxDistribution(False, os_release, 'non')

        # Note: LinuxMint 17 actually *does* have Ubuntu 14.04 data in its
        #       os-release file. See discussion in GitHub issue #78.

        self.assertEqual(distroi.id(), 'ubuntu')
        self.assertEqual(distroi.name(), 'Ubuntu')
        self.assertEqual(distroi.name(pretty=True), 'Ubuntu 14.04.3 LTS')
        self.assertEqual(distroi.version(), '14.04')
        self.assertEqual(distroi.version(pretty=True), '14.04 (Trusty Tahr)')
        self.assertEqual(distroi.version(best=True), '14.04.3')
        self.assertEqual(distroi.like(), 'debian')
        self.assertEqual(distroi.codename(), 'Trusty Tahr')

    def test_mageia5_os_release(self):
        os_release = os.path.join(DISTROS, 'mageia5', 'etc', 'os-release')

        distroi = distro.LinuxDistribution(False, os_release, 'non')

        self.assertEqual(distroi.id(), 'mageia')
        self.assertEqual(distroi.name(), 'Mageia')
        self.assertEqual(distroi.name(pretty=True), 'Mageia 5')
        self.assertEqual(distroi.version(), '5')
        self.assertEqual(distroi.version(pretty=True), '5')
        self.assertEqual(distroi.version(best=True), '5')
        self.assertEqual(distroi.like(), 'mandriva fedora')
        self.assertEqual(distroi.codename(), '')

    def test_opensuse42_os_release(self):
        os_release = os.path.join(DISTROS, 'opensuse42', 'etc', 'os-release')

        distroi = distro.LinuxDistribution(False, os_release, 'non')

        self.assertEqual(distroi.id(), 'opensuse')
        self.assertEqual(distroi.name(), 'openSUSE Leap')
        self.assertEqual(distroi.name(pretty=True), 'openSUSE Leap 42.1 (x86_64)')
        self.assertEqual(distroi.version(), '42.1')
        self.assertEqual(distroi.version(pretty=True), '42.1')
        self.assertEqual(distroi.version(best=True), '42.1')
        self.assertEqual(distroi.like(), 'suse')
        self.assertEqual(distroi.codename(), '')

    def test_rhel7_os_release(self):
        os_release = os.path.join(DISTROS, 'rhel7', 'etc', 'os-release')

        distroi = distro.LinuxDistribution(False, os_release, 'non')

        self.assertEqual(distroi.id(), 'rhel')
        self.assertEqual(distroi.name(), 'Red Hat Enterprise Linux Server')
        self.assertEqual(
            distroi.name(pretty=True),
            'Red Hat Enterprise Linux Server 7.0 (Maipo)')
        self.assertEqual(distroi.version(), '7.0')
        self.assertEqual(distroi.version(pretty=True), '7.0 (Maipo)')
        self.assertEqual(distroi.version(best=True), '7.0')
        self.assertEqual(distroi.like(), 'fedora')
        self.assertEqual(distroi.codename(), 'Maipo')

    def test_slackware14_os_release(self):
        os_release = os.path.join(DISTROS, 'slackware14', 'etc', 'os-release')

        distroi = distro.LinuxDistribution(False, os_release, 'non')

        self.assertEqual(distroi.id(), 'slackware')
        self.assertEqual(distroi.name(), 'Slackware')
        self.assertEqual(distroi.name(pretty=True), 'Slackware 14.1')
        self.assertEqual(distroi.version(), '14.1')
        self.assertEqual(distroi.version(pretty=True), '14.1')
        self.assertEqual(distroi.version(best=True), '14.1')
        self.assertEqual(distroi.like(), '')
        self.assertEqual(distroi.codename(), '')

    def test_sles12_os_release(self):
        os_release = os.path.join(DISTROS, 'sles12', 'etc', 'os-release')

        distroi = distro.LinuxDistribution(False, os_release, 'non')

        self.assertEqual(distroi.id(), 'sles')
        self.assertEqual(distroi.name(), 'SLES')
        self.assertEqual(distroi.name(pretty=True),
                         'SUSE Linux Enterprise Server 12 SP1')
        self.assertEqual(distroi.version(), '12.1')
        self.assertEqual(distroi.version(pretty=True), '12.1')
        self.assertEqual(distroi.version(best=True), '12.1')
        self.assertEqual(distroi.like(), '')
        self.assertEqual(distroi.codename(), '')

    def test_ubuntu14_os_release(self):
        os_release = os.path.join(DISTROS, 'ubuntu14', 'etc', 'os-release')

        distroi = distro.LinuxDistribution(False, os_release, 'non')

        self.assertEqual(distroi.id(), 'ubuntu')
        self.assertEqual(distroi.name(), 'Ubuntu')
        self.assertEqual(distroi.name(pretty=True), 'Ubuntu 14.04.3 LTS')
        self.assertEqual(distroi.version(), '14.04')
        self.assertEqual(distroi.version(pretty=True), '14.04 (Trusty Tahr)')
        self.assertEqual(distroi.version(best=True), '14.04.3')
        self.assertEqual(distroi.like(), 'debian')
        self.assertEqual(distroi.codename(), 'Trusty Tahr')


class TestLSBRelease(DistroTestCase):

    def test_linuxmint17_lsb_release(self):
        self._setup_for_distro(os.path.join(DISTROS, 'linuxmint17'))

        distroi = distro.LinuxDistribution(True, 'non', 'non')

        self.assertEqual(distroi.id(), 'linuxmint')
        self.assertEqual(distroi.name(), 'LinuxMint')
        self.assertEqual(distroi.name(pretty=True), 'Linux Mint 17.3 Rosa')
        self.assertEqual(distroi.version(), '17.3')
        self.assertEqual(distroi.version(pretty=True), '17.3 (rosa)')
        self.assertEqual(distroi.version(best=True), '17.3')
        self.assertEqual(distroi.like(), '')
        self.assertEqual(distroi.codename(), 'rosa')

    def test_lsb_release_normal(self):
        self._setup_for_distro(os.path.join(TESTDISTROS, 'lsb',
                                            'ubuntu14_normal'))

        distroi = distro.LinuxDistribution(True, 'non', 'non')

        self.assertEqual(distroi.id(), 'ubuntu')
        self.assertEqual(distroi.name(), 'Ubuntu')
        self.assertEqual(distroi.name(pretty=True), 'Ubuntu 14.04.3 LTS')
        self.assertEqual(distroi.version(), '14.04')
        self.assertEqual(distroi.version(pretty=True), '14.04 (trusty)')
        self.assertEqual(distroi.version(best=True), '14.04.3')
        self.assertEqual(distroi.like(), '')
        self.assertEqual(distroi.codename(), 'trusty')

    def test_lsb_release_nomodules(self):
        self._setup_for_distro(os.path.join(TESTDISTROS, 'lsb',
                                            'ubuntu14_nomodules'))

        distroi = distro.LinuxDistribution(True, 'non', 'non')

        self.assertEqual(distroi.id(), 'ubuntu')
        self.assertEqual(distroi.name(), 'Ubuntu')
        self.assertEqual(distroi.name(pretty=True), 'Ubuntu 14.04.3 LTS')
        self.assertEqual(distroi.version(), '14.04')
        self.assertEqual(distroi.version(pretty=True), '14.04 (trusty)')
        self.assertEqual(distroi.version(best=True), '14.04.3')
        self.assertEqual(distroi.like(), '')
        self.assertEqual(distroi.codename(), 'trusty')

    def test_lsb_release_trailingblanks(self):
        self._setup_for_distro(os.path.join(TESTDISTROS, 'lsb',
                                            'ubuntu14_trailingblanks'))

        distroi = distro.LinuxDistribution(True, 'non', 'non')

        self.assertEqual(distroi.id(), 'ubuntu')
        self.assertEqual(distroi.name(), 'Ubuntu')
        self.assertEqual(distroi.name(pretty=True), 'Ubuntu 14.04.3 LTS')
        self.assertEqual(distroi.version(), '14.04')
        self.assertEqual(distroi.version(pretty=True), '14.04 (trusty)')
        self.assertEqual(distroi.version(best=True), '14.04.3')
        self.assertEqual(distroi.like(), '')
        self.assertEqual(distroi.codename(), 'trusty')

    def test_lsb_release_rc001(self):
        self._setup_for_distro(os.path.join(TESTDISTROS, 'lsb', 'lsb_rc001'))
        try:
            distroi = distro.LinuxDistribution(True, 'non', 'non')
            exc = None
        except Exception as _exc:
            exc = _exc
        self.assertEqual(isinstance(exc, subprocess.CalledProcessError), True)
        self.assertEqual(exc.returncode, 1)

    def test_lsb_release_rc002(self):
        self._setup_for_distro(os.path.join(TESTDISTROS, 'lsb', 'lsb_rc002'))
        try:
            distroi = distro.LinuxDistribution(True, 'non', 'non')
            exc = None
        except Exception as _exc:
            exc = _exc
        self.assertEqual(isinstance(exc, subprocess.CalledProcessError), True)
        self.assertEqual(exc.returncode, 2)

    def test_lsb_release_rc126(self):
        self._setup_for_distro(os.path.join(TESTDISTROS, 'lsb', 'lsb_rc126'))
        try:
            distroi = distro.LinuxDistribution(True, 'non', 'non')
            exc = None
        except Exception as _exc:
            exc = _exc
        self.assertEqual(isinstance(exc, subprocess.CalledProcessError), True)
        self.assertEqual(exc.returncode, 126)

    def test_lsb_release_rc130(self):
        self._setup_for_distro(os.path.join(TESTDISTROS, 'lsb', 'lsb_rc130'))
        try:
            distroi = distro.LinuxDistribution(True, 'non', 'non')
            exc = None
        except Exception as _exc:
            exc = _exc
        self.assertEqual(isinstance(exc, subprocess.CalledProcessError), True)
        self.assertEqual(exc.returncode, 130)

    def test_lsb_release_rc255(self):
        self._setup_for_distro(os.path.join(TESTDISTROS, 'lsb', 'lsb_rc255'))
        try:
            distroi = distro.LinuxDistribution(True, 'non', 'non')
            exc = None
        except Exception as _exc:
            exc = _exc
        self.assertEqual(isinstance(exc, subprocess.CalledProcessError), True)
        self.assertEqual(exc.returncode, 255)


class TestDistroRelease(testtools.TestCase):

    def setUp(self):
        super(TestDistroRelease, self).setUp()

    def test_arch_dist_release(self):
        distro_release = os.path.join(DISTROS, 'arch', 'etc', 'arch-release')

        distroi = distro.LinuxDistribution(False, 'non', distro_release)

        self.assertEqual(distroi.id(), 'arch')
        self.assertEqual(distroi.name(), '')
        self.assertEqual(distroi.name(pretty=True), '')
        self.assertEqual(distroi.version(), '')
        self.assertEqual(distroi.version(pretty=True), '')
        self.assertEqual(distroi.version(best=True), '')
        self.assertEqual(distroi.like(), '')
        self.assertEqual(distroi.codename(), '')

    def test_centos5_dist_release(self):
        distro_release = os.path.join(DISTROS, 'centos5', 'etc',
                                      'centos-release')
        distroi = distro.LinuxDistribution(False, 'non', distro_release)

        self.assertEqual(distroi.id(), 'centos')
        self.assertEqual(distroi.name(), 'CentOS')
        self.assertEqual(distroi.name(pretty=True), 'CentOS 5.11 (Final)')
        self.assertEqual(distroi.version(), '5.11')
        self.assertEqual(distroi.version(pretty=True), '5.11 (Final)')
        self.assertEqual(distroi.version(best=True), '5.11')
        self.assertEqual(distroi.like(), '')
        self.assertEqual(distroi.codename(), 'Final')
        self.assertEqual(distroi.major_version(), '5')
        self.assertEqual(distroi.minor_version(), '11')
        self.assertEqual(distroi.build_number(), '')

    def test_centos7_dist_release(self):
        distro_release = os.path.join(DISTROS, 'centos7', 'etc',
                                      'centos-release')

        distroi = distro.LinuxDistribution(False, 'non', distro_release)

        self.assertEqual(distroi.id(), 'centos')
        self.assertEqual(distroi.name(), 'CentOS Linux')
        self.assertEqual(distroi.name(pretty=True), 'CentOS Linux 7.1.1503 (Core)')
        self.assertEqual(distroi.version(), '7.1.1503')
        self.assertEqual(distroi.version(pretty=True), '7.1.1503 (Core)')
        self.assertEqual(distroi.version(best=True), '7.1.1503')
        self.assertEqual(distroi.like(), '')
        self.assertEqual(distroi.codename(), 'Core')
        self.assertEqual(distroi.major_version(), '7')
        self.assertEqual(distroi.minor_version(), '1')
        self.assertEqual(distroi.build_number(), '1503')

    def test_empty_dist_release(self):
        distro_release = os.path.join(SPECIAL, 'empty-release')

        distroi = distro.LinuxDistribution(False, 'non', distro_release)

        self.assertEqual(distroi.id(), 'empty')
        self.assertEqual(distroi.name(), '')
        self.assertEqual(distroi.name(pretty=True), '')
        self.assertEqual(distroi.version(), '')
        self.assertEqual(distroi.version(pretty=True), '')
        self.assertEqual(distroi.version(best=True), '')
        self.assertEqual(distroi.like(), '')
        self.assertEqual(distroi.codename(), '')

    def test_fedora19_dist_release(self):
        distro_release = os.path.join(DISTROS, 'fedora19', 'etc',
                                      'fedora-release')

        distroi = distro.LinuxDistribution(False, 'non', distro_release)

        self.assertEqual(distroi.id(), 'fedora')
        self.assertEqual(distroi.name(), 'Fedora')
        self.assertEqual(distroi.name(pretty=True), u'Fedora 19 (Schr\u00F6dinger\u2019s Cat)')
        self.assertEqual(distroi.version(), '19')
        self.assertEqual(distroi.version(pretty=True), u'19 (Schr\u00F6dinger\u2019s Cat)')
        self.assertEqual(distroi.version(best=True), '19')
        self.assertEqual(distroi.like(), '')
        self.assertEqual(distroi.codename(), u'Schr\u00F6dinger\u2019s Cat')

    def test_fedora23_dist_release(self):
        distro_release = os.path.join(DISTROS, 'fedora23', 'etc',
                                      'fedora-release')

        distroi = distro.LinuxDistribution(False, 'non', distro_release)

        self.assertEqual(distroi.id(), 'fedora')
        self.assertEqual(distroi.name(), 'Fedora')
        self.assertEqual(distroi.name(pretty=True), 'Fedora 23 (Twenty Three)')
        self.assertEqual(distroi.version(), '23')
        self.assertEqual(distroi.version(pretty=True), '23 (Twenty Three)')
        self.assertEqual(distroi.version(best=True), '23')
        self.assertEqual(distroi.like(), '')
        self.assertEqual(distroi.codename(), 'Twenty Three')

    def test_kvmibm1_dist_release(self):
        distro_release = os.path.join(DISTROS, 'kvmibm1', 'etc',
                                      'base-release')

        distroi = distro.LinuxDistribution(False, 'non', distro_release)

        self.assertEqual(distroi.id(), 'base')
        self.assertEqual(distroi.name(), 'KVM for IBM z Systems')
        self.assertEqual(distroi.name(pretty=True), 'KVM for IBM z Systems 1.1.1 (Z)')
        self.assertEqual(distroi.version(), '1.1.1')
        self.assertEqual(distroi.version(pretty=True), '1.1.1 (Z)')
        self.assertEqual(distroi.version(best=True), '1.1.1')
        self.assertEqual(distroi.like(), '')
        self.assertEqual(distroi.codename(), 'Z')

    def test_mageia5_dist_release(self):
        distro_release = os.path.join(DISTROS, 'mageia5', 'etc',
                                      'mageia-release')

        distroi = distro.LinuxDistribution(False, 'non', distro_release)

        self.assertEqual(distroi.id(), 'mageia')
        self.assertEqual(distroi.name(), 'Mageia')
        self.assertEqual(distroi.name(pretty=True), 'Mageia 5 (Official)')
        self.assertEqual(distroi.version(), '5')
        self.assertEqual(distroi.version(pretty=True), '5 (Official)')
        self.assertEqual(distroi.version(best=True), '5')
        self.assertEqual(distroi.like(), '')
        self.assertEqual(distroi.codename(), 'Official')

    def test_opensuse42_dist_release(self):
        distro_release = os.path.join(DISTROS, 'opensuse42', 'etc',
                                      'SuSE-release')

        distroi = distro.LinuxDistribution(False, 'non', distro_release)

        self.assertEqual(distroi.id(), 'suse')
        self.assertEqual(distroi.name(), 'openSUSE')
        self.assertEqual(distroi.name(pretty=True), 'openSUSE 42.1 (x86_64)')
        self.assertEqual(distroi.version(), '42.1')
        self.assertEqual(distroi.version(pretty=True), '42.1 (x86_64)')
        self.assertEqual(distroi.version(best=True), '42.1')
        self.assertEqual(distroi.like(), '')
        self.assertEqual(distroi.codename(), 'x86_64')
        self.assertEqual(distroi.major_version(), '42')
        self.assertEqual(distroi.minor_version(), '1')
        self.assertEqual(distroi.build_number(), '')

    def test_oracle7_dist_release(self):
        distro_release = os.path.join(DISTROS, 'oracle7', 'etc',
                                      'oracle-release')

        distroi = distro.LinuxDistribution(False, 'non', distro_release)

        self.assertEqual(distroi.id(), 'oracle')
        self.assertEqual(distroi.name(), 'Oracle Linux Server')
        self.assertEqual(distroi.name(pretty=True), 'Oracle Linux Server 7.1')
        self.assertEqual(distroi.version(), '7.1')
        self.assertEqual(distroi.version(pretty=True), '7.1')
        self.assertEqual(distroi.version(best=True), '7.1')
        self.assertEqual(distroi.like(), '')
        self.assertEqual(distroi.codename(), '')

    def test_rhel6_dist_release(self):
        distro_release = os.path.join(DISTROS, 'rhel6', 'etc',
                                      'redhat-release')

        distroi = distro.LinuxDistribution(False, 'non', distro_release)

        self.assertEqual(distroi.id(), 'rhel')
        self.assertEqual(distroi.name(), 'Red Hat Enterprise Linux Server')
        self.assertEqual(
            distroi.name(pretty=True),
            'Red Hat Enterprise Linux Server 6.5 (Santiago)')
        self.assertEqual(distroi.version(), '6.5')
        self.assertEqual(distroi.version(pretty=True), '6.5 (Santiago)')
        self.assertEqual(distroi.version(best=True), '6.5')
        self.assertEqual(distroi.like(), '')
        self.assertEqual(distroi.codename(), 'Santiago')
        self.assertEqual(distroi.version_parts(), ('6', '5', ''))

    def test_rhel7_dist_release(self):
        distro_release = os.path.join(DISTROS, 'rhel7', 'etc',
                                      'redhat-release')

        distroi = distro.LinuxDistribution(False, 'non', distro_release)

        self.assertEqual(distroi.id(), 'rhel')
        self.assertEqual(distroi.name(), 'Red Hat Enterprise Linux Server')
        self.assertEqual(
            distroi.name(pretty=True),
            'Red Hat Enterprise Linux Server 7.0 (Maipo)')
        self.assertEqual(distroi.version(), '7.0')
        self.assertEqual(distroi.version(pretty=True), '7.0 (Maipo)')
        self.assertEqual(distroi.version(best=True), '7.0')
        self.assertEqual(distroi.like(), '')
        self.assertEqual(distroi.codename(), 'Maipo')
        self.assertEqual(distroi.version_parts(), ('7', '0', ''))

    def test_slackware14_dist_release(self):
        distro_release = os.path.join(DISTROS, 'slackware14', 'etc',
                                      'slackware-version')

        distroi = distro.LinuxDistribution(False, 'non', distro_release)

        self.assertEqual(distroi.id(), 'slackware')
        self.assertEqual(distroi.name(), 'Slackware')
        self.assertEqual(distroi.name(pretty=True), 'Slackware 14.1')
        self.assertEqual(distroi.version(), '14.1')
        self.assertEqual(distroi.version(pretty=True), '14.1')
        self.assertEqual(distroi.version(best=True), '14.1')
        self.assertEqual(distroi.like(), '')
        self.assertEqual(distroi.codename(), '')

    def test_sles12_dist_release(self):
        distro_release = os.path.join(DISTROS, 'sles12', 'etc', 'SuSE-release')

        distroi = distro.LinuxDistribution(False, 'non', distro_release)

        self.assertEqual(distroi.id(), 'suse')
        self.assertEqual(distroi.name(), 'SUSE Linux Enterprise Server')
        self.assertEqual(distroi.name(pretty=True),
                         'SUSE Linux Enterprise Server 12 (s390x)')
        self.assertEqual(distroi.version(), '12')
        self.assertEqual(distroi.version(pretty=True), '12 (s390x)')
        self.assertEqual(distroi.version(best=True), '12')
        self.assertEqual(distroi.like(), '')
        self.assertEqual(distroi.codename(), 's390x')


class TestOverall(DistroTestCase):
    """Test a LinuxDistribution object created with default arguments.

    The direct accessor functions on that object are tested (e.g. `id()`); they
    implement the precedence between the different sources of information.

    In addition, because the distro release file is searched when not
    specified, the information resulting from the distro release file is also
    tested. The LSB and os-release sources are not tested again, because their
    test is already done in TestLSBRelease and TestOSRelease, and their
    algorithm does not depend on whether or not the file is specified.

    TODO: This class should have testcases for all distros that are claimed
    to be reliably maintained w.r.t. to their ID (see `id()`). Testcases for
    the following distros are still missing:
      * `amazon` - Amazon Linux
      * `cloudlinux` - CloudLinux OS
      * `gentoo` - GenToo Linux
      * `ibm_powerkvm` - IBM PowerKVM
      * `mandriva` - Mandriva Linux
      * `parallels` - Parallels
      * `pidora` - Pidora (Fedora remix for Raspberry Pi)
      * `raspbian` - Raspbian
      * `scientific` - Scientific Linux
      * `xenserver` - XenServer
    """

    def test_arch_release(self):
        self._setup_for_distro(os.path.join(DISTROS, 'arch'))

        distroi = distro.LinuxDistribution()

        self.assertEqual(distroi.id(), 'arch')
        self.assertEqual(distroi.name(), 'Arch Linux')
        self.assertEqual(distroi.name(pretty=True), 'Arch Linux')
        # Arch Linux has a continuous release concept:
        self.assertEqual(distroi.version(), '')
        self.assertEqual(distroi.version(pretty=True), '')
        self.assertEqual(distroi.version(best=True), '')
        self.assertEqual(distroi.like(), '')
        self.assertEqual(distroi.codename(), '')

        # Test the info from the searched distro release file
        # Does not have one; The empty /etc/arch-release file is not
        # considered a valid distro release file:
        self.assertEqual(distroi.distro_release_file, '')
        self.assertEqual(len(distroi.distro_release_info()), 0)

    def test_centos5_release(self):
        self._setup_for_distro(os.path.join(DISTROS, 'centos5'))

        distroi = distro.LinuxDistribution()

        self.assertEqual(distroi.id(), 'centos')
        self.assertEqual(distroi.name(), 'CentOS')
        self.assertEqual(distroi.name(pretty=True), 'CentOS 5.11 (Final)')
        self.assertEqual(distroi.version(), '5.11')
        self.assertEqual(distroi.version(pretty=True), '5.11 (Final)')
        self.assertEqual(distroi.version(best=True), '5.11')
        self.assertEqual(distroi.like(), '')
        self.assertEqual(distroi.codename(), 'Final')
        self.assertEqual(distroi.major_version(), '5')
        self.assertEqual(distroi.minor_version(), '11')
        self.assertEqual(distroi.build_number(), '')

        # Test the info from the searched distro release file
        self.assertEqual(os.path.basename(distroi.distro_release_file),
                         'centos-release')
        distro_info = distroi.distro_release_info()
        self.assertEqual(distro_info['id'], 'centos')
        self.assertEqual(distro_info['name'], 'CentOS')
        self.assertEqual(distro_info['version_id'], '5.11')
        self.assertEqual(distro_info['codename'], 'Final')

    def test_centos7_release(self):
        self._setup_for_distro(os.path.join(DISTROS, 'centos7'))

        distroi = distro.LinuxDistribution()

        self.assertEqual(distroi.id(), 'centos')
        self.assertEqual(distroi.name(), 'CentOS Linux')
        self.assertEqual(distroi.name(pretty=True), 'CentOS Linux 7 (Core)')
        self.assertEqual(distroi.version(), '7')
        self.assertEqual(distroi.version(pretty=True), '7 (Core)')
        self.assertEqual(distroi.version(best=True), '7.1.1503')
        self.assertEqual(distroi.like(), 'rhel fedora')
        self.assertEqual(distroi.codename(), 'Core')
        self.assertEqual(distroi.major_version(), '7')
        self.assertEqual(distroi.minor_version(), '')
        self.assertEqual(distroi.build_number(), '')

        # Test the info from the searched distro release file
        self.assertEqual(os.path.basename(distroi.distro_release_file),
                         'centos-release')
        distro_info = distroi.distro_release_info()
        self.assertEqual(distro_info['id'], 'centos')
        self.assertEqual(distro_info['name'], 'CentOS Linux')
        self.assertEqual(distro_info['version_id'], '7.1.1503')
        self.assertEqual(distro_info['codename'], 'Core')

    def test_debian8_release(self):
        self._setup_for_distro(os.path.join(DISTROS, 'debian8'))

        distroi = distro.LinuxDistribution()

        self.assertEqual(distroi.id(), 'debian')
        self.assertEqual(distroi.name(), 'Debian GNU/Linux')
        self.assertEqual(distroi.name(pretty=True), 'Debian GNU/Linux 8 (jessie)')
        self.assertEqual(distroi.version(), '8')
        self.assertEqual(distroi.version(pretty=True), '8 (jessie)')
        self.assertEqual(distroi.version(best=True), '8.2')
        self.assertEqual(distroi.like(), '')
        self.assertEqual(distroi.codename(), 'jessie')

        # Test the info from the searched distro release file
        # Does not have one:
        self.assertEqual(distroi.distro_release_file, '')
        self.assertEqual(len(distroi.distro_release_info()), 0)

    def test_exherbo_release(self):
        self._setup_for_distro(os.path.join(DISTROS, 'exherbo'))

        distroi = distro.LinuxDistribution()

        self.assertEqual(distroi.id(), 'exherbo')
        self.assertEqual(distroi.name(), 'Exherbo')
        self.assertEqual(distroi.name(pretty=True), 'Exherbo Linux')
        self.assertEqual(distroi.version(), '')
        self.assertEqual(distroi.version(pretty=True), '')
        self.assertEqual(distroi.version(best=True), '')
        self.assertEqual(distroi.like(), '')
        self.assertEqual(distroi.codename(), '')

    def test_fedora19_release(self):
        self._setup_for_distro(os.path.join(DISTROS, 'fedora19'))

        distroi = distro.LinuxDistribution()

        self.assertEqual(distroi.id(), 'fedora')
        self.assertEqual(distroi.name(), 'Fedora')
        self.assertEqual(distroi.name(pretty=True), u'Fedora 19 (Schr\u00F6dinger\u2019s Cat)')
        self.assertEqual(distroi.version(), '19')
        self.assertEqual(distroi.version(pretty=True), u'19 (Schr\u00F6dinger\u2019s Cat)')
        self.assertEqual(distroi.version(best=True), '19')
        self.assertEqual(distroi.like(), '')
        self.assertEqual(distroi.codename(), u'Schr\u00F6dinger\u2019s Cat')

        # Test the info from the searched distro release file
        self.assertEqual(os.path.basename(distroi.distro_release_file),
                         'fedora-release')
        distro_info = distroi.distro_release_info()
        self.assertEqual(distro_info['id'], 'fedora')
        self.assertEqual(distro_info['name'], 'Fedora')
        self.assertEqual(distro_info['version_id'], '19')
        self.assertEqual(distro_info['codename'], u'Schr\u00F6dinger\u2019s Cat')

    def test_fedora23_release(self):
        self._setup_for_distro(os.path.join(DISTROS, 'fedora23'))

        distroi = distro.LinuxDistribution()

        self.assertEqual(distroi.id(), 'fedora')
        self.assertEqual(distroi.name(), 'Fedora')
        self.assertEqual(distroi.name(pretty=True), 'Fedora 23 (Twenty Three)')
        self.assertEqual(distroi.version(), '23')
        self.assertEqual(distroi.version(pretty=True), '23 (Twenty Three)')
        self.assertEqual(distroi.version(best=True), '23')
        self.assertEqual(distroi.like(), '')
        self.assertEqual(distroi.codename(), 'Twenty Three')

        # Test the info from the searched distro release file
        self.assertEqual(os.path.basename(distroi.distro_release_file),
                         'fedora-release')
        distro_info = distroi.distro_release_info()
        self.assertEqual(distro_info['id'], 'fedora')
        self.assertEqual(distro_info['name'], 'Fedora')
        self.assertEqual(distro_info['version_id'], '23')
        self.assertEqual(distro_info['codename'], 'Twenty Three')

    def test_kvmibm1_release(self):
        self._setup_for_distro(os.path.join(DISTROS, 'kvmibm1'))

        distroi = distro.LinuxDistribution()

        self.assertEqual(distroi.id(), 'kvmibm')
        self.assertEqual(distroi.name(), 'KVM for IBM z Systems')
        self.assertEqual(distroi.name(pretty=True), 'KVM for IBM z Systems 1.1.1 (Z)')
        self.assertEqual(distroi.version(), '1.1.1')
        self.assertEqual(distroi.version(pretty=True), '1.1.1 (Z)')
        self.assertEqual(distroi.version(best=True), '1.1.1')
        self.assertEqual(distroi.like(), 'rhel fedora')
        self.assertEqual(distroi.codename(), 'Z')

        # Test the info from the searched distro release file
        self.assertEqual(os.path.basename(distroi.distro_release_file),
                         'base-release')
        distro_info = distroi.distro_release_info()
        self.assertEqual(distro_info['id'], 'base')
        self.assertEqual(distro_info['name'], 'KVM for IBM z Systems')
        self.assertEqual(distro_info['version_id'], '1.1.1')
        self.assertEqual(distro_info['codename'], 'Z')

    def test_linuxmint17_release(self):
        self._setup_for_distro(os.path.join(DISTROS, 'linuxmint17'))

        distroi = distro.LinuxDistribution()

        # Note: LinuxMint 17 actually *does* have Ubuntu 14.04 data in its
        #       os-release file. See discussion in GitHub issue #78.

        self.assertEqual(distroi.id(), 'ubuntu')
        self.assertEqual(distroi.name(), 'Ubuntu')
        self.assertEqual(distroi.name(pretty=True), 'Ubuntu 14.04.3 LTS')
        self.assertEqual(distroi.version(), '14.04')
        self.assertEqual(distroi.version(pretty=True), '14.04 (Trusty Tahr)')
        self.assertEqual(distroi.version(best=True), '14.04.3')
        self.assertEqual(distroi.like(), 'debian')
        self.assertEqual(distroi.codename(), 'Trusty Tahr')

        # Test the info from the searched distro release file
        # Does not have one:
        self.assertEqual(distroi.distro_release_file, '')
        self.assertEqual(len(distroi.distro_release_info()), 0)

    def test_mageia5_release(self):
        self._setup_for_distro(os.path.join(DISTROS, 'mageia5'))

        distroi = distro.LinuxDistribution()

        self.assertEqual(distroi.id(), 'mageia')
        self.assertEqual(distroi.name(), 'Mageia')
        self.assertEqual(distroi.name(pretty=True), 'Mageia 5')
        self.assertEqual(distroi.version(), '5')
        self.assertEqual(distroi.version(pretty=True), '5 (thornicroft)')
        self.assertEqual(distroi.version(best=True), '5')
        self.assertEqual(distroi.like(), 'mandriva fedora')
        # TODO: Codename differs between distro release file and lsb_release.
        self.assertEqual(distroi.codename(), 'thornicroft')

        # Test the info from the searched distro release file
        self.assertEqual(os.path.basename(distroi.distro_release_file),
                         'mageia-release')
        distro_info = distroi.distro_release_info()
        self.assertEqual(distro_info['id'], 'mageia')
        self.assertEqual(distro_info['name'], 'Mageia')
        self.assertEqual(distro_info['version_id'], '5')
        self.assertEqual(distro_info['codename'], 'Official')

    def test_opensuse42_release(self):
        self._setup_for_distro(os.path.join(DISTROS, 'opensuse42'))

        distroi = distro.LinuxDistribution()

        self.assertEqual(distroi.id(), 'opensuse')
        self.assertEqual(distroi.name(), 'openSUSE Leap')
        self.assertEqual(distroi.name(pretty=True), 'openSUSE Leap 42.1 (x86_64)')
        self.assertEqual(distroi.version(), '42.1')
        self.assertEqual(distroi.version(pretty=True), '42.1 (x86_64)')
        self.assertEqual(distroi.version(best=True), '42.1')
        self.assertEqual(distroi.like(), 'suse')
        self.assertEqual(distroi.codename(), 'x86_64')
        self.assertEqual(distroi.major_version(), '42')
        self.assertEqual(distroi.minor_version(), '1')
        self.assertEqual(distroi.build_number(), '')

        # Test the info from the searched distro release file
        self.assertEqual(os.path.basename(distroi.distro_release_file),
                         'SuSE-release')
        distro_info = distroi.distro_release_info()
        self.assertEqual(distro_info['id'], 'SuSE')
        self.assertEqual(distro_info['name'], 'openSUSE')
        self.assertEqual(distro_info['version_id'], '42.1')
        self.assertEqual(distro_info['codename'], 'x86_64')

    def test_oracle7_release(self):
        self._setup_for_distro(os.path.join(DISTROS, 'oracle7'))

        distroi = distro.LinuxDistribution()

        self.assertEqual(distroi.id(), 'oracle')
        self.assertEqual(distroi.name(), 'Oracle Linux Server')
        self.assertEqual(distroi.name(pretty=True), 'Oracle Linux Server 7.1')
        self.assertEqual(distroi.version(), '7.1')
        self.assertEqual(distroi.version(pretty=True), '7.1')
        self.assertEqual(distroi.version(best=True), '7.1')
        self.assertEqual(distroi.like(), '')
        self.assertEqual(distroi.codename(), '')

        # Test the info from the searched distro release file
        self.assertEqual(os.path.basename(distroi.distro_release_file),
                         'oracle-release')
        distro_info = distroi.distro_release_info()
        self.assertEqual(distro_info['id'], 'oracle')
        self.assertEqual(distro_info['name'], 'Oracle Linux Server')
        self.assertEqual(distro_info['version_id'], '7.1')
        self.assertTrue('codename' not in distro_info)

    def test_rhel6_release(self):
        self._setup_for_distro(os.path.join(DISTROS, 'rhel6'))

        distroi = distro.LinuxDistribution()

        self.assertEqual(distroi.id(), 'rhel')
        self.assertEqual(distroi.name(), 'Red Hat Enterprise Linux Server')
        self.assertEqual(
            distroi.name(pretty=True),
            'Red Hat Enterprise Linux Server 6.5 (Santiago)')
        self.assertEqual(distroi.version(), '6.5')
        self.assertEqual(distroi.version(pretty=True), '6.5 (Santiago)')
        self.assertEqual(distroi.version(best=True), '6.5')
        self.assertEqual(distroi.like(), '')
        self.assertEqual(distroi.codename(), 'Santiago')
        self.assertEqual(distroi.version_parts(), ('6', '5', ''))

        # Test the info from the searched distro release file
        self.assertEqual(os.path.basename(distroi.distro_release_file),
                         'redhat-release')
        distro_info = distroi.distro_release_info()
        self.assertEqual(distro_info['id'], 'redhat')
        self.assertEqual(distro_info['name'],
                         'Red Hat Enterprise Linux Server')
        self.assertEqual(distro_info['version_id'], '6.5')
        self.assertEqual(distro_info['codename'], 'Santiago')

    def test_rhel7_release(self):
        self._setup_for_distro(os.path.join(DISTROS, 'rhel7'))

        distroi = distro.LinuxDistribution()

        self.assertEqual(distroi.id(), 'rhel')
        self.assertEqual(distroi.name(), 'Red Hat Enterprise Linux Server')
        self.assertEqual(
            distroi.name(pretty=True),
            'Red Hat Enterprise Linux Server 7.0 (Maipo)')
        self.assertEqual(distroi.version(), '7.0')
        self.assertEqual(distroi.version(pretty=True), '7.0 (Maipo)')
        self.assertEqual(distroi.version(best=True), '7.0')
        self.assertEqual(distroi.like(), 'fedora')
        self.assertEqual(distroi.codename(), 'Maipo')
        self.assertEqual(distroi.version_parts(), ('7', '0', ''))

        # Test the info from the searched distro release file
        self.assertEqual(os.path.basename(distroi.distro_release_file),
                         'redhat-release')
        distro_info = distroi.distro_release_info()
        self.assertEqual(distro_info['id'], 'redhat')
        self.assertEqual(distro_info['name'],
                         'Red Hat Enterprise Linux Server')
        self.assertEqual(distro_info['version_id'], '7.0')
        self.assertEqual(distro_info['codename'], 'Maipo')

    def test_slackware14_release(self):
        self._setup_for_distro(os.path.join(DISTROS, 'slackware14'))

        distroi = distro.LinuxDistribution()

        self.assertEqual(distroi.id(), 'slackware')
        self.assertEqual(distroi.name(), 'Slackware')
        self.assertEqual(distroi.name(pretty=True), 'Slackware 14.1')
        self.assertEqual(distroi.version(), '14.1')
        self.assertEqual(distroi.version(pretty=True), '14.1')
        self.assertEqual(distroi.version(best=True), '14.1')
        self.assertEqual(distroi.like(), '')
        self.assertEqual(distroi.codename(), '')

        # Test the info from the searched distro release file
        self.assertEqual(os.path.basename(distroi.distro_release_file),
                         'slackware-version')
        distro_info = distroi.distro_release_info()
        self.assertEqual(distro_info['id'], 'slackware')
        self.assertEqual(distro_info['name'], 'Slackware')
        self.assertEqual(distro_info['version_id'], '14.1')
        self.assertTrue('codename' not in distro_info)

    def test_sles12_release(self):
        self._setup_for_distro(os.path.join(DISTROS, 'sles12'))

        distroi = distro.LinuxDistribution()

        self.assertEqual(distroi.id(), 'sles')
        self.assertEqual(distroi.name(), 'SLES')
        self.assertEqual(distroi.name(pretty=True),
                         'SUSE Linux Enterprise Server 12 SP1')
        self.assertEqual(distroi.version(), '12.1')
        self.assertEqual(distroi.version(pretty=True), '12.1 (n/a)')
        self.assertEqual(distroi.version(best=True), '12.1')
        self.assertEqual(distroi.like(), '')
        self.assertEqual(distroi.codename(), 'n/a')

        # Test the info from the searched distro release file
        self.assertEqual(os.path.basename(distroi.distro_release_file),
                         'SuSE-release')
        distro_info = distroi.distro_release_info()
        self.assertEqual(distro_info['id'], 'SuSE')
        self.assertEqual(distro_info['name'], 'SUSE Linux Enterprise Server')
        self.assertEqual(distro_info['version_id'], '12')
        self.assertEqual(distro_info['codename'], 's390x')

    def test_ubuntu14_release(self):
        self._setup_for_distro(os.path.join(DISTROS, 'ubuntu14'))

        distroi = distro.LinuxDistribution()

        self.assertEqual(distroi.id(), 'ubuntu')
        self.assertEqual(distroi.name(), 'Ubuntu')
        self.assertEqual(distroi.name(pretty=True), 'Ubuntu 14.04.3 LTS')
        self.assertEqual(distroi.version(), '14.04')
        self.assertEqual(distroi.version(pretty=True), '14.04 (Trusty Tahr)')
        self.assertEqual(distroi.version(best=True), '14.04.3')
        self.assertEqual(distroi.like(), 'debian')
        self.assertEqual(distroi.codename(), 'Trusty Tahr')

        # Test the info from the searched distro release file
        # Does not have one; /etc/debian_version is not considered a distro
        # release file:
        self.assertEqual(distroi.distro_release_file, '')
        self.assertEqual(len(distroi.distro_release_info()), 0)

    def test_unknowndistro_release(self):
        self._setup_for_distro(os.path.join(TESTDISTROS, 'distro',
                                            'unknowndistro'))

        distroi = distro.LinuxDistribution()

        self.assertEqual(distroi.id(), 'unknowndistro')
        self.assertEqual(distroi.name(), 'Unknown Distro')
        self.assertEqual(distroi.name(pretty=True),
                         'Unknown Distro 1.0 (Unknown Codename)')
        self.assertEqual(distroi.version(), '1.0')
        self.assertEqual(distroi.version(pretty=True), '1.0 (Unknown Codename)')
        self.assertEqual(distroi.version(best=True), '1.0')
        self.assertEqual(distroi.like(), '')
        self.assertEqual(distroi.codename(), 'Unknown Codename')


class TestGetAttr(DistroTestCase):
    """Test the consistency between the results of
    `{source}_release_attr()` and `{source}_release_info()` for all
    distros in `DISTROS`."""

    def test_os_release_attr(self):
        distros = os.listdir(DISTROS)
        for dist in distros:
            self._setup_for_distro(os.path.join(DISTROS, dist))

            distroi = distro.LinuxDistribution()

            info = distroi.os_release_info()
            for key in info.keys():
                self.assertEqual(info[key],
<<<<<<< HEAD
                                 distroi.os_release_attr(key),
                                 "distro: %s, key: %s" % (dist, key))
=======
                                 ldi.os_release_attr(key),
                                 "distro: {0}, key: {1}".format(distro, key))
>>>>>>> 6970681c

    def test_lsb_release_attr(self):
        distros = os.listdir(DISTROS)
        for dist in distros:
            self._setup_for_distro(os.path.join(DISTROS, dist))

            distroi = distro.LinuxDistribution()

            info = distroi.lsb_release_info()
            for key in info.keys():
                self.assertEqual(info[key],
<<<<<<< HEAD
                                 distroi.lsb_release_attr(key),
                                 "distro: %s, key: %s" % (distro, key))
=======
                                 ldi.lsb_release_attr(key),
                                 "distro: {0}, key: {1}".format(distro, key))
>>>>>>> 6970681c

    def test_distro_release_attr(self):
        distros = os.listdir(DISTROS)
        for dist in distros:
            self._setup_for_distro(os.path.join(DISTROS, dist))

            distroi = distro.LinuxDistribution()

            info = distroi.distro_release_info()
            for key in info.keys():
                self.assertEqual(info[key],
<<<<<<< HEAD
                                 distroi.distro_release_attr(key),
                                 "distro: %s, key: %s" % (distro, key))
=======
                                 ldi.distro_release_attr(key),
                                 "distro: {0}, key: {1}".format(distro, key))
>>>>>>> 6970681c


class TestInfo(DistroTestCase):

    def setUp(self):
        super(TestInfo, self).setUp()
        self.rhel7_os_release = os.path.join(DISTROS, 'rhel7', 'etc',
                                             'os-release')

    def test_info(self):
        distroi = distro.LinuxDistribution(False, self.rhel7_os_release, 'non')

        info = distroi.info()
        self.assertEqual(info['id'], 'rhel')
        self.assertEqual(info['version'], '7.0')
        self.assertEqual(info['like'], 'fedora')
        self.assertEqual(info['version_parts']['major'], '7')
        self.assertEqual(info['version_parts']['minor'], '0')
        self.assertEqual(info['version_parts']['build_number'], '')
        self.assertEqual(info['codename'], 'Maipo')

        info = ldi.info(best=True)
        self.assertEqual(info['id'], 'rhel')
        self.assertEqual(info['version'], '7.0')
        self.assertEqual(info['like'], 'fedora')
        self.assertEqual(info['version_parts']['major'], '7')
        self.assertEqual(info['version_parts']['minor'], '0')
        self.assertEqual(info['version_parts']['build_number'], '')
        self.assertEqual(info['codename'], 'Maipo')

        info = ldi.info(pretty=True)
        self.assertEqual(info['id'], 'rhel')
        self.assertEqual(info['version'], '7.0 (Maipo)')
        self.assertEqual(info['like'], 'fedora')
        self.assertEqual(info['version_parts']['major'], '7')
        self.assertEqual(info['version_parts']['minor'], '0')
        self.assertEqual(info['version_parts']['build_number'], '')
        self.assertEqual(info['codename'], 'Maipo')

        info = ldi.info(pretty=True, best=True)
        self.assertEqual(info['id'], 'rhel')
        self.assertEqual(info['version'], '7.0 (Maipo)')
        self.assertEqual(info['like'], 'fedora')
        self.assertEqual(info['version_parts']['major'], '7')
        self.assertEqual(info['version_parts']['minor'], '0')
        self.assertEqual(info['version_parts']['build_number'], '')
        self.assertEqual(info['codename'], 'Maipo')

    def test_none(self):
        distroi = distro.LinuxDistribution(False, 'non', 'non')

        info = distroi.info()
        self.assertEqual(info['id'], '')
        self.assertEqual(info['version'], '')
        self.assertEqual(info['like'], '')
        self.assertEqual(info['version_parts']['major'], '')
        self.assertEqual(info['version_parts']['minor'], '')
        self.assertEqual(info['version_parts']['build_number'], '')
        self.assertEqual(info['codename'], '')

        info = ldi.info(best=True)
        self.assertEqual(info['id'], '')
        self.assertEqual(info['version'], '')
        self.assertEqual(info['like'], '')
        self.assertEqual(info['version_parts']['major'], '')
        self.assertEqual(info['version_parts']['minor'], '')
        self.assertEqual(info['version_parts']['build_number'], '')
        self.assertEqual(info['codename'], '')

        info = ldi.info(pretty=True)
        self.assertEqual(info['id'], '')
        self.assertEqual(info['version'], '')
        self.assertEqual(info['like'], '')
        self.assertEqual(info['version_parts']['major'], '')
        self.assertEqual(info['version_parts']['minor'], '')
        self.assertEqual(info['version_parts']['build_number'], '')
        self.assertEqual(info['codename'], '')

        info = ldi.info(pretty=True, best=True)
        self.assertEqual(info['id'], '')
        self.assertEqual(info['version'], '')
        self.assertEqual(info['like'], '')
        self.assertEqual(info['version_parts']['major'], '')
        self.assertEqual(info['version_parts']['minor'], '')
        self.assertEqual(info['version_parts']['build_number'], '')
        self.assertEqual(info['codename'], '')

    def test_linux_disribution(self):
        distroi = distro.LinuxDistribution(False, self.rhel7_os_release)
        i = distroi.linux_distribution()
        self.assertEqual(
            i, ('Red Hat Enterprise Linux Server', '7.0', 'Maipo'))

    def test_linux_disribution_full_false(self):
        distroi = distro.LinuxDistribution(False, self.rhel7_os_release)
        i = distroi.linux_distribution(full_distribution_name=False)
        self.assertEqual(i, ('rhel', '7.0', 'Maipo'))

    def test_all(self):
        """Test info() by comparing its results with the results of specific
        consolidated accessor functions."""
        distros = os.listdir(DISTROS)
        for distro in distros:
            self._setup_for_distro(os.path.join(DISTROS, distro))

            ldi = ld.LinuxDistribution()

            info = ldi.info()

            self.assertEqual(info['id'],
                             ldi.id(),
                             "distro: {0}".format(distro))
            self.assertEqual(info['version'],
                             ldi.version(),
                             "distro: {0}".format(distro))
            self.assertEqual(info['version_parts']['major'],
                             ldi.major_version(),
                             "distro: {0}".format(distro))
            self.assertEqual(info['version_parts']['minor'],
                             ldi.minor_version(),
                             "distro: {0}".format(distro))
            self.assertEqual(info['version_parts']['build_number'],
                             ldi.build_number(),
                             "distro: {0}".format(distro))
            self.assertEqual(info['like'],
                             ldi.like(),
                             "distro: {0}".format(distro))
            self.assertEqual(info['codename'],
                             ldi.codename(),
                             "distro: {0}".format(distro))
            self.assertEqual(len(info['version_parts']), 3,
                             "distro: {0}".format(distro))
            self.assertEqual(len(info), 5,
                             "distro: {0}".format(distro))

            info = ldi.info(best=True)

            self.assertEqual(info['id'],
                             ldi.id(),
                             "distro: {0}".format(distro))
            self.assertEqual(info['version'],
                             ldi.version(best=True),
                             "distro: {0}".format(distro))
            self.assertEqual(info['version_parts']['major'],
                             ldi.major_version(best=True),
                             "distro: {0}".format(distro))
            self.assertEqual(info['version_parts']['minor'],
                             ldi.minor_version(best=True),
                             "distro: {0}".format(distro))
            self.assertEqual(info['version_parts']['build_number'],
                             ldi.build_number(best=True),
                             "distro: {0}".format(distro))
            self.assertEqual(info['like'],
                             ldi.like(),
                             "distro: {0}".format(distro))
            self.assertEqual(info['codename'],
                             ldi.codename(),
                             "distro: {0}".format(distro))
            self.assertEqual(len(info['version_parts']), 3,
                             "distro: {0}".format(distro))
            self.assertEqual(len(info), 5,
                             "distro: {0}".format(distro))

            info = ldi.info(pretty=True)

            self.assertEqual(info['id'],
                             ldi.id(),
                             "distro: {0}".format(distro))
            self.assertEqual(info['version'],
                             ldi.version(pretty=True),
                             "distro: {0}".format(distro))
            self.assertEqual(info['version_parts']['major'],
                             ldi.major_version(),
                             "distro: {0}".format(distro))
            self.assertEqual(info['version_parts']['minor'],
                             ldi.minor_version(),
                             "distro: {0}".format(distro))
            self.assertEqual(info['version_parts']['build_number'],
                             ldi.build_number(),
                             "distro: {0}".format(distro))
            self.assertEqual(info['like'],
                             ldi.like(),
                             "distro: {0}".format(distro))
            self.assertEqual(info['codename'],
                             ldi.codename(),
                             "distro: {0}".format(distro))
            self.assertEqual(len(info['version_parts']), 3,
                             "distro: {0}".format(distro))
            self.assertEqual(len(info), 5,
                             "distro: {0}".format(distro))

            info = ldi.info(pretty=True, best=True)

            self.assertEqual(info['id'],
                             ldi.id(),
                             "distro: {0}".format(distro))
            self.assertEqual(info['version'],
                             ldi.version(pretty=True, best=True),
                             "distro: {0}".format(distro))
            self.assertEqual(info['version_parts']['major'],
                             ldi.major_version(best=True),
                             "distro: {0}".format(distro))
            self.assertEqual(info['version_parts']['minor'],
                             ldi.minor_version(best=True),
                             "distro: {0}".format(distro))
            self.assertEqual(info['version_parts']['build_number'],
                             ldi.build_number(best=True),
                             "distro: {0}".format(distro))
            self.assertEqual(info['like'],
                             ldi.like(),
                             "distro: {0}".format(distro))
            self.assertEqual(info['codename'],
                             ldi.codename(),
                             "distro: {0}".format(distro))
            self.assertEqual(len(info['version_parts']), 3,
                             "distro: {0}".format(distro))
            self.assertEqual(len(info), 5,
                             "distro: {0}".format(distro))


class TestOSReleaseParsing(testtools.TestCase):
    """Test the parsing of os-release files."""

    def setUp(self):
        self.distroi = distro.LinuxDistribution(False, None, None)
        self.distroi.debug = True
        super(TestOSReleaseParsing, self).setUp()

    def test_kv_01_empty_file(self):
        props = self.distroi._parse_os_release_content(StringIO(
            '',
        ))
        self.assertEqual(len(props), 0)

    def test_kv_02_empty_line(self):
        props = self.distroi._parse_os_release_content(StringIO(
            '\n',
        ))
        self.assertEqual(len(props), 0)

    def test_kv_03_empty_line_with_crlf(self):
        props = self.distroi._parse_os_release_content(StringIO(
            '\r\n',
        ))
        self.assertEqual(len(props), 0)

    def test_kv_04_empty_line_with_just_cr(self):
        props = self.distroi._parse_os_release_content(StringIO(
            '\r',
        ))
        self.assertEqual(len(props), 0)

    def test_kv_05_comment(self):
        props = self.distroi._parse_os_release_content(StringIO(
            '# KEY=value\n'
        ))
        self.assertEqual(len(props), 0)

    def test_kv_06_empty_value(self):
        props = self.distroi._parse_os_release_content(StringIO(
            'KEY=\n'
        ))
        self.assertEqual(props.get('key', None),
            '')

    def test_kv_07_empty_value_single_quoted(self):
        props = self.distroi._parse_os_release_content(StringIO(
            'KEY=\'\'\n'
        ))
        self.assertEqual(props.get('key', None),
            '')

    def test_kv_08_empty_value_double_quoted(self):
        props = self.distroi._parse_os_release_content(StringIO(
            'KEY=""\n'
        ))
        self.assertEqual(props.get('key', None),
            '')

    def test_kv_09_word(self):
        props = self.distroi._parse_os_release_content(StringIO(
            'KEY=value\n'
        ))
        self.assertEqual(props.get('key', None),
            'value')

    def test_kv_10_word_no_newline(self):
        props = self.distroi._parse_os_release_content(StringIO(
            'KEY=value'
        ))
        self.assertEqual(props.get('key', None),
            'value')

    def test_kv_11_word_with_crlf(self):
        props = self.distroi._parse_os_release_content(StringIO(
            'KEY=value\r\n'
        ))
        self.assertEqual(props.get('key', None),
            'value')

    def test_kv_12_word_with_just_cr(self):
        props = self.distroi._parse_os_release_content(StringIO(
            'KEY=value\r'
        ))
        self.assertEqual(props.get('key', None),
            'value')

    def test_kv_13_word_with_multi_blanks(self):
        props = self.distroi._parse_os_release_content(StringIO(
            'KEY=  cmd   \n'
        ))
        self.assertEqual(props.get('key', None),
            '')
        # Note: Without quotes, this assigns the empty string, and 'cmd' is
        # a separate token that is being ignored (it would be a command
        # in the shell).

    def test_kv_14_unquoted_words(self):
        props = self.distroi._parse_os_release_content(StringIO(
            'KEY=value cmd\n'
        ))
        self.assertEqual(props.get('key', None),
            'value')

    def test_kv_15_double_quoted_words(self):
        props = self.distroi._parse_os_release_content(StringIO(
            'KEY="a simple value" cmd\n'
        ))
        self.assertEqual(props.get('key', None),
            'a simple value')

    def test_kv_16_double_quoted_words_with_multi_blanks(self):
        props = self.distroi._parse_os_release_content(StringIO(
            'KEY=" a  simple   value "\n'
        ))
        self.assertEqual(props.get('key', None),
            ' a  simple   value ')

    def test_kv_17_double_quoted_word_with_single_quote(self):
        props = self.distroi._parse_os_release_content(StringIO(
            'KEY="it\'s value"\n'
        ))
        self.assertEqual(props.get('key', None),
            'it\'s value')

    def test_kv_18_double_quoted_word_with_double_quote(self):
        props = self.distroi._parse_os_release_content(StringIO(
            'KEY="a \\"bold\\" move"\n'
        ))
        self.assertEqual(props.get('key', None),
            'a "bold" move')

    def test_kv_19_single_quoted_words(self):
        props = self.distroi._parse_os_release_content(StringIO(
            'KEY=\'a simple value\'\n'
        ))
        self.assertEqual(props.get('key', None),
            'a simple value')

    def test_kv_20_single_quoted_words_with_multi_blanks(self):
        props = self.distroi._parse_os_release_content(StringIO(
            'KEY=\' a  simple   value \'\n'
        ))
        self.assertEqual(props.get('key', None),
            ' a  simple   value ')

    def test_kv_21_single_quoted_word_with_double_quote(self):
        props = self.distroi._parse_os_release_content(StringIO(
            'KEY=\'a "bold" move\'\n'
        ))
        self.assertEqual(props.get('key', None),
            'a "bold" move')

    def test_kv_22_quoted_unicode_wordchar(self):
        # "wordchar" means it is in the shlex.wordchars variable.
        props = self.distroi._parse_os_release_content(StringIO(
            u'KEY="wordchar: \u00CA (E accent grave)"\n'
        ))
        self.assertEqual(props.get('key', None),
            u'wordchar: \u00CA (E accent grave)')

    def test_kv_23_quoted_unicode_non_wordchar(self):
        # "non-wordchar" means it is not in the shlex.wordchars variable.
        props = self.distroi._parse_os_release_content(StringIO(
            u'KEY="non-wordchar: \u00A1 (inverted exclamation mark)"\n'
        ))
        self.assertEqual(props.get('key', None),
            u'non-wordchar: \u00A1 (inverted exclamation mark)')

    def test_kv_24_double_quoted_entire_single_quoted_word(self):
        props = self.distroi._parse_os_release_content(StringIO(
            'KEY="\'value\'"\n'
        ))
        self.assertEqual(props.get('key', None),
            "'value'")

    def test_kv_25_single_quoted_entire_double_quoted_word(self):
        props = self.distroi._parse_os_release_content(StringIO(
            'KEY=\'"value"\'\n'
        ))
        self.assertEqual(props.get('key', None),
            '"value"')

    def test_kv_26_double_quoted_multiline(self):
        props = self.distroi._parse_os_release_content(StringIO(
            'KEY="a multi\n'
            'line value"\n'
        ))
        self.assertEqual(props.get('key', None),
            'a multi\nline value')
        # TODO: Find out why the result is not 'a multi line value'

    def test_kv_27_double_quoted_multiline_2(self):
        props = self.distroi._parse_os_release_content(StringIO(
            'KEY="a multi\n'
            'line=value"\n'
        ))
        self.assertEqual(props.get('key', None),
            'a multi\nline=value')
        # TODO: Find out why the result is not 'a multi line=value'

    def test_kv_28_double_quoted_word_with_equal(self):
        props = self.distroi._parse_os_release_content(StringIO(
            'KEY="var=value"\n'
        ))
        self.assertEqual(props.get('key', None),
            'var=value')

    def test_kv_29_single_quoted_word_with_equal(self):
        props = self.distroi._parse_os_release_content(StringIO(
            'KEY=\'var=value\'\n'
        ))
        self.assertEqual(props.get('key', None),
            'var=value')

    def test_kx_01(self):
        props = self.distroi._parse_os_release_content(StringIO(
            'KEY1=value1\n'
            'KEY2="value  2"\n'
        ))
        self.assertEqual(props.get('key1', None),
            'value1')
        self.assertEqual(props.get('key2', None),
            'value  2')

    def test_kx_02(self):
        props = self.distroi._parse_os_release_content(StringIO(
            '# KEY1=value1\n'
            'KEY2="value  2"\n'
        ))
        self.assertEqual(props.get('key1', None),
            None)
        self.assertEqual(props.get('key2', None),
            'value  2')


class TestGlobal(testtools.TestCase):
    """Test the global module-level functions, and default values of their
    arguments."""

    def test_global(self):
        # Because the module-level functions use the module-global
        # LinuxDistribution instance, it would influence the tested
        # code too much if we mocked that in order to use the distro
        # specific release files. Instead, we let the functions use
        # the release files of the distro this test runs on, and
        # compare the result of the global functions with the result
        # of the methods on the global LinuxDistribution object.

<<<<<<< HEAD
        self.assertEqual(distro.linux_distribution(),
            MODULE_DISTROI.linux_distribution(full_distribution_name=True))
        self.assertEqual(distro.linux_distribution(full_distribution_name=True),
            MODULE_DISTROI.linux_distribution())
        self.assertEqual(distro.linux_distribution(full_distribution_name=False),
            MODULE_DISTROI.linux_distribution(full_distribution_name=False))

        self.assertEqual(distro.id(),
            MODULE_DISTROI.id())

        self.assertEqual(distro.name(),
            MODULE_DISTROI.name(pretty=False))
        self.assertEqual(distro.name(pretty=False),
            MODULE_DISTROI.name())
        self.assertEqual(distro.name(pretty=True),
            MODULE_DISTROI.name(pretty=True))

        self.assertEqual(distro.version(),
            MODULE_DISTROI.version(pretty=False))
        self.assertEqual(distro.version(pretty=False),
            MODULE_DISTROI.version())
        self.assertEqual(distro.version(pretty=True),
            MODULE_DISTROI.version(pretty=True))
        self.assertEqual(distro.version(),
            MODULE_DISTROI.version(best=False))
        self.assertEqual(distro.version(best=False),
            MODULE_DISTROI.version())
        self.assertEqual(distro.version(best=True),
            MODULE_DISTROI.version(best=True))

        self.assertEqual(distro.version_parts(),
            MODULE_DISTROI.version_parts(best=False))
        self.assertEqual(distro.version_parts(best=False),
            MODULE_DISTROI.version_parts())
        self.assertEqual(distro.version_parts(best=True),
            MODULE_DISTROI.version_parts(best=True))

        self.assertEqual(distro.major_version(),
            MODULE_DISTROI.major_version(best=False))
        self.assertEqual(distro.major_version(best=False),
            MODULE_DISTROI.major_version())
        self.assertEqual(distro.major_version(best=True),
            MODULE_DISTROI.major_version(best=True))

        self.assertEqual(distro.minor_version(),
            MODULE_DISTROI.minor_version(best=False))
        self.assertEqual(distro.minor_version(best=False),
            MODULE_DISTROI.minor_version())
        self.assertEqual(distro.minor_version(best=True),
            MODULE_DISTROI.minor_version(best=True))

        self.assertEqual(distro.build_number(),
            MODULE_DISTROI.build_number(best=False))
        self.assertEqual(distro.build_number(best=False),
            MODULE_DISTROI.build_number())
        self.assertEqual(distro.build_number(best=True),
            MODULE_DISTROI.build_number(best=True))

        self.assertEqual(distro.like(),
            MODULE_DISTROI.like())

        self.assertEqual(distro.codename(),
            MODULE_DISTROI.codename())

        self.assertEqual(distro.info(),
            MODULE_DISTROI.info())

        self.assertEqual(distro.os_release_info(),
            MODULE_DISTROI.os_release_info())

        self.assertEqual(distro.lsb_release_info(),
            MODULE_DISTROI.lsb_release_info())

        self.assertEqual(distro.distro_release_info(),
            MODULE_DISTROI.distro_release_info())
=======
        self.assertEqual(ld.linux_distribution(),
            MODULE_LDI.linux_distribution(full_distribution_name=True))
        self.assertEqual(ld.linux_distribution(full_distribution_name=True),
            MODULE_LDI.linux_distribution())
        self.assertEqual(ld.linux_distribution(full_distribution_name=False),
            MODULE_LDI.linux_distribution(full_distribution_name=False))

        self.assertEqual(ld.id(),
            MODULE_LDI.id())

        self.assertEqual(ld.name(),
            MODULE_LDI.name(pretty=False))
        self.assertEqual(ld.name(pretty=False),
            MODULE_LDI.name())
        self.assertEqual(ld.name(pretty=True),
            MODULE_LDI.name(pretty=True))

        self.assertEqual(ld.version(),
            MODULE_LDI.version(pretty=False))
        self.assertEqual(ld.version(pretty=False),
            MODULE_LDI.version())
        self.assertEqual(ld.version(pretty=True),
            MODULE_LDI.version(pretty=True))
        self.assertEqual(ld.version(),
            MODULE_LDI.version(best=False))
        self.assertEqual(ld.version(best=False),
            MODULE_LDI.version())
        self.assertEqual(ld.version(best=True),
            MODULE_LDI.version(best=True))

        self.assertEqual(ld.version_parts(),
            MODULE_LDI.version_parts(best=False))
        self.assertEqual(ld.version_parts(best=False),
            MODULE_LDI.version_parts())
        self.assertEqual(ld.version_parts(best=True),
            MODULE_LDI.version_parts(best=True))

        self.assertEqual(ld.major_version(),
            MODULE_LDI.major_version(best=False))
        self.assertEqual(ld.major_version(best=False),
            MODULE_LDI.major_version())
        self.assertEqual(ld.major_version(best=True),
            MODULE_LDI.major_version(best=True))

        self.assertEqual(ld.minor_version(),
            MODULE_LDI.minor_version(best=False))
        self.assertEqual(ld.minor_version(best=False),
            MODULE_LDI.minor_version())
        self.assertEqual(ld.minor_version(best=True),
            MODULE_LDI.minor_version(best=True))

        self.assertEqual(ld.build_number(),
            MODULE_LDI.build_number(best=False))
        self.assertEqual(ld.build_number(best=False),
            MODULE_LDI.build_number())
        self.assertEqual(ld.build_number(best=True),
            MODULE_LDI.build_number(best=True))

        self.assertEqual(ld.like(),
            MODULE_LDI.like())

        self.assertEqual(ld.codename(),
            MODULE_LDI.codename())

        self.assertEqual(ld.info(),
            MODULE_LDI.info(best=False))
        self.assertEqual(ld.info(best=False),
            MODULE_LDI.info())
        self.assertEqual(ld.info(best=True),
            MODULE_LDI.info(best=True))
        self.assertEqual(ld.info(),
            MODULE_LDI.info(pretty=False))
        self.assertEqual(ld.info(pretty=False),
            MODULE_LDI.info())
        self.assertEqual(ld.info(pretty=True),
            MODULE_LDI.info(pretty=True))

        self.assertEqual(ld.os_release_info(),
            MODULE_LDI.os_release_info())

        self.assertEqual(ld.lsb_release_info(),
            MODULE_LDI.lsb_release_info())

        self.assertEqual(ld.distro_release_info(),
            MODULE_LDI.distro_release_info())
>>>>>>> 6970681c

        os_release_keys = [
            'name',
            'version',
            'id',
            'id_like',
            'pretty_name',
            'version_id',
            'codename',
        ]
        for key in os_release_keys:
            self.assertEqual(distro.os_release_attr(key),
                MODULE_DISTROI.os_release_attr(key))

        lsb_release_keys = [
            'distributor_id',
            'description',
            'release',
            'codename',
        ]
        for key in lsb_release_keys:
            self.assertEqual(distro.lsb_release_attr(key),
                MODULE_DISTROI.lsb_release_attr(key))

        distro_release_keys = [
            'id',
            'name',
            'version_id',
            'codename',
        ]
        for key in distro_release_keys:
            self.assertEqual(distro.distro_release_attr(key),
                MODULE_DISTROI.distro_release_attr(key))


class TestRepr(testtools.TestCase):
    """Test the __repr__() method."""

    def test_repr(self):
        # We test that the class name and the names of all instance attributes
        # show up in the repr() string.
        repr_str = repr(distro._distroi)
        self.assertIn("LinuxDistribution", repr_str)
        for attr in MODULE_DISTROI.__dict__.keys():
            self.assertIn(attr+'=', repr_str)
<|MERGE_RESOLUTION|>--- conflicted
+++ resolved
@@ -1045,13 +1045,8 @@
             info = distroi.os_release_info()
             for key in info.keys():
                 self.assertEqual(info[key],
-<<<<<<< HEAD
                                  distroi.os_release_attr(key),
-                                 "distro: %s, key: %s" % (dist, key))
-=======
-                                 ldi.os_release_attr(key),
-                                 "distro: {0}, key: {1}".format(distro, key))
->>>>>>> 6970681c
+                                 "distro: {0}, key: {1}".format(dist, key))
 
     def test_lsb_release_attr(self):
         distros = os.listdir(DISTROS)
@@ -1063,13 +1058,8 @@
             info = distroi.lsb_release_info()
             for key in info.keys():
                 self.assertEqual(info[key],
-<<<<<<< HEAD
                                  distroi.lsb_release_attr(key),
-                                 "distro: %s, key: %s" % (distro, key))
-=======
-                                 ldi.lsb_release_attr(key),
-                                 "distro: {0}, key: {1}".format(distro, key))
->>>>>>> 6970681c
+                                 "distro: {0}, key: {1}".format(dist, key))
 
     def test_distro_release_attr(self):
         distros = os.listdir(DISTROS)
@@ -1081,13 +1071,8 @@
             info = distroi.distro_release_info()
             for key in info.keys():
                 self.assertEqual(info[key],
-<<<<<<< HEAD
                                  distroi.distro_release_attr(key),
-                                 "distro: %s, key: %s" % (distro, key))
-=======
-                                 ldi.distro_release_attr(key),
-                                 "distro: {0}, key: {1}".format(distro, key))
->>>>>>> 6970681c
+                                 "distro: {0}, key: {1}".format(dist, key))
 
 
 class TestInfo(DistroTestCase):
@@ -1109,7 +1094,7 @@
         self.assertEqual(info['version_parts']['build_number'], '')
         self.assertEqual(info['codename'], 'Maipo')
 
-        info = ldi.info(best=True)
+        info = distroi.info(best=True)
         self.assertEqual(info['id'], 'rhel')
         self.assertEqual(info['version'], '7.0')
         self.assertEqual(info['like'], 'fedora')
@@ -1118,7 +1103,7 @@
         self.assertEqual(info['version_parts']['build_number'], '')
         self.assertEqual(info['codename'], 'Maipo')
 
-        info = ldi.info(pretty=True)
+        info = distroi.info(pretty=True)
         self.assertEqual(info['id'], 'rhel')
         self.assertEqual(info['version'], '7.0 (Maipo)')
         self.assertEqual(info['like'], 'fedora')
@@ -1127,7 +1112,7 @@
         self.assertEqual(info['version_parts']['build_number'], '')
         self.assertEqual(info['codename'], 'Maipo')
 
-        info = ldi.info(pretty=True, best=True)
+        info = distroi.info(pretty=True, best=True)
         self.assertEqual(info['id'], 'rhel')
         self.assertEqual(info['version'], '7.0 (Maipo)')
         self.assertEqual(info['like'], 'fedora')
@@ -1148,7 +1133,7 @@
         self.assertEqual(info['version_parts']['build_number'], '')
         self.assertEqual(info['codename'], '')
 
-        info = ldi.info(best=True)
+        info = distroi.info(best=True)
         self.assertEqual(info['id'], '')
         self.assertEqual(info['version'], '')
         self.assertEqual(info['like'], '')
@@ -1157,7 +1142,7 @@
         self.assertEqual(info['version_parts']['build_number'], '')
         self.assertEqual(info['codename'], '')
 
-        info = ldi.info(pretty=True)
+        info = distroi.info(pretty=True)
         self.assertEqual(info['id'], '')
         self.assertEqual(info['version'], '')
         self.assertEqual(info['like'], '')
@@ -1166,7 +1151,7 @@
         self.assertEqual(info['version_parts']['build_number'], '')
         self.assertEqual(info['codename'], '')
 
-        info = ldi.info(pretty=True, best=True)
+        info = distroi.info(pretty=True, best=True)
         self.assertEqual(info['id'], '')
         self.assertEqual(info['version'], '')
         self.assertEqual(info['like'], '')
@@ -1190,122 +1175,122 @@
         """Test info() by comparing its results with the results of specific
         consolidated accessor functions."""
         distros = os.listdir(DISTROS)
-        for distro in distros:
-            self._setup_for_distro(os.path.join(DISTROS, distro))
-
-            ldi = ld.LinuxDistribution()
-
-            info = ldi.info()
+        for dist in distros:
+            self._setup_for_distro(os.path.join(DISTROS, dist))
+
+            distroi = distro.LinuxDistribution()
+
+            info = distroi.info()
 
             self.assertEqual(info['id'],
-                             ldi.id(),
-                             "distro: {0}".format(distro))
+                             distroi.id(),
+                             "distro: {0}".format(dist))
             self.assertEqual(info['version'],
-                             ldi.version(),
-                             "distro: {0}".format(distro))
+                             distroi.version(),
+                             "distro: {0}".format(dist))
             self.assertEqual(info['version_parts']['major'],
-                             ldi.major_version(),
-                             "distro: {0}".format(distro))
+                             distroi.major_version(),
+                             "distro: {0}".format(dist))
             self.assertEqual(info['version_parts']['minor'],
-                             ldi.minor_version(),
-                             "distro: {0}".format(distro))
+                             distroi.minor_version(),
+                             "distro: {0}".format(dist))
             self.assertEqual(info['version_parts']['build_number'],
-                             ldi.build_number(),
-                             "distro: {0}".format(distro))
+                             distroi.build_number(),
+                             "distro: {0}".format(dist))
             self.assertEqual(info['like'],
-                             ldi.like(),
-                             "distro: {0}".format(distro))
+                             distroi.like(),
+                             "distro: {0}".format(dist))
             self.assertEqual(info['codename'],
-                             ldi.codename(),
-                             "distro: {0}".format(distro))
+                             distroi.codename(),
+                             "distro: {0}".format(dist))
             self.assertEqual(len(info['version_parts']), 3,
-                             "distro: {0}".format(distro))
+                             "distro: {0}".format(dist))
             self.assertEqual(len(info), 5,
-                             "distro: {0}".format(distro))
-
-            info = ldi.info(best=True)
+                             "distro: {0}".format(dist))
+
+            info = distroi.info(best=True)
 
             self.assertEqual(info['id'],
-                             ldi.id(),
-                             "distro: {0}".format(distro))
+                             distroi.id(),
+                             "distro: {0}".format(dist))
             self.assertEqual(info['version'],
-                             ldi.version(best=True),
-                             "distro: {0}".format(distro))
+                             distroi.version(best=True),
+                             "distro: {0}".format(dist))
             self.assertEqual(info['version_parts']['major'],
-                             ldi.major_version(best=True),
-                             "distro: {0}".format(distro))
+                             distroi.major_version(best=True),
+                             "distro: {0}".format(dist))
             self.assertEqual(info['version_parts']['minor'],
-                             ldi.minor_version(best=True),
-                             "distro: {0}".format(distro))
+                             distroi.minor_version(best=True),
+                             "distro: {0}".format(dist))
             self.assertEqual(info['version_parts']['build_number'],
-                             ldi.build_number(best=True),
-                             "distro: {0}".format(distro))
+                             distroi.build_number(best=True),
+                             "distro: {0}".format(dist))
             self.assertEqual(info['like'],
-                             ldi.like(),
-                             "distro: {0}".format(distro))
+                             distroi.like(),
+                             "distro: {0}".format(dist))
             self.assertEqual(info['codename'],
-                             ldi.codename(),
-                             "distro: {0}".format(distro))
+                             distroi.codename(),
+                             "distro: {0}".format(dist))
             self.assertEqual(len(info['version_parts']), 3,
-                             "distro: {0}".format(distro))
+                             "distro: {0}".format(dist))
             self.assertEqual(len(info), 5,
-                             "distro: {0}".format(distro))
-
-            info = ldi.info(pretty=True)
+                             "distro: {0}".format(dist))
+
+            info = distroi.info(pretty=True)
 
             self.assertEqual(info['id'],
-                             ldi.id(),
-                             "distro: {0}".format(distro))
+                             distroi.id(),
+                             "distro: {0}".format(dist))
             self.assertEqual(info['version'],
-                             ldi.version(pretty=True),
-                             "distro: {0}".format(distro))
+                             distroi.version(pretty=True),
+                             "distro: {0}".format(dist))
             self.assertEqual(info['version_parts']['major'],
-                             ldi.major_version(),
-                             "distro: {0}".format(distro))
+                             distroi.major_version(),
+                             "distro: {0}".format(dist))
             self.assertEqual(info['version_parts']['minor'],
-                             ldi.minor_version(),
-                             "distro: {0}".format(distro))
+                             distroi.minor_version(),
+                             "distro: {0}".format(dist))
             self.assertEqual(info['version_parts']['build_number'],
-                             ldi.build_number(),
-                             "distro: {0}".format(distro))
+                             distroi.build_number(),
+                             "distro: {0}".format(dist))
             self.assertEqual(info['like'],
-                             ldi.like(),
-                             "distro: {0}".format(distro))
+                             distroi.like(),
+                             "distro: {0}".format(dist))
             self.assertEqual(info['codename'],
-                             ldi.codename(),
-                             "distro: {0}".format(distro))
+                             distroi.codename(),
+                             "distro: {0}".format(dist))
             self.assertEqual(len(info['version_parts']), 3,
-                             "distro: {0}".format(distro))
+                             "distro: {0}".format(dist))
             self.assertEqual(len(info), 5,
-                             "distro: {0}".format(distro))
-
-            info = ldi.info(pretty=True, best=True)
+                             "distro: {0}".format(dist))
+
+            info = distroi.info(pretty=True, best=True)
 
             self.assertEqual(info['id'],
-                             ldi.id(),
-                             "distro: {0}".format(distro))
+                             distroi.id(),
+                             "distro: {0}".format(dist))
             self.assertEqual(info['version'],
-                             ldi.version(pretty=True, best=True),
-                             "distro: {0}".format(distro))
+                             distroi.version(pretty=True, best=True),
+                             "distro: {0}".format(dist))
             self.assertEqual(info['version_parts']['major'],
-                             ldi.major_version(best=True),
-                             "distro: {0}".format(distro))
+                             distroi.major_version(best=True),
+                             "distro: {0}".format(dist))
             self.assertEqual(info['version_parts']['minor'],
-                             ldi.minor_version(best=True),
-                             "distro: {0}".format(distro))
+                             distroi.minor_version(best=True),
+                             "distro: {0}".format(dist))
             self.assertEqual(info['version_parts']['build_number'],
-                             ldi.build_number(best=True),
-                             "distro: {0}".format(distro))
+                             distroi.build_number(best=True),
+                             "distro: {0}".format(dist))
             self.assertEqual(info['like'],
-                             ldi.like(),
-                             "distro: {0}".format(distro))
+                             distroi.like(),
+                             "distro: {0}".format(dist))
             self.assertEqual(info['codename'],
-                             ldi.codename(),
-                             "distro: {0}".format(distro))
+                             distroi.codename(),
+                             "distro: {0}".format(dist))
             self.assertEqual(len(info['version_parts']), 3,
-                             "distro: {0}".format(distro))
+                             "distro: {0}".format(dist))
             self.assertEqual(len(info), 5,
-                             "distro: {0}".format(distro))
+                             "distro: {0}".format(dist))
 
 
 class TestOSReleaseParsing(testtools.TestCase):
@@ -1557,7 +1542,6 @@
         # compare the result of the global functions with the result
         # of the methods on the global LinuxDistribution object.
 
-<<<<<<< HEAD
         self.assertEqual(distro.linux_distribution(),
             MODULE_DISTROI.linux_distribution(full_distribution_name=True))
         self.assertEqual(distro.linux_distribution(full_distribution_name=True),
@@ -1623,7 +1607,17 @@
             MODULE_DISTROI.codename())
 
         self.assertEqual(distro.info(),
+            MODULE_DISTROI.info(best=False))
+        self.assertEqual(distro.info(best=False),
             MODULE_DISTROI.info())
+        self.assertEqual(distro.info(best=True),
+            MODULE_DISTROI.info(best=True))
+        self.assertEqual(distro.info(),
+            MODULE_DISTROI.info(pretty=False))
+        self.assertEqual(distro.info(pretty=False),
+            MODULE_DISTROI.info())
+        self.assertEqual(distro.info(pretty=True),
+            MODULE_DISTROI.info(pretty=True))
 
         self.assertEqual(distro.os_release_info(),
             MODULE_DISTROI.os_release_info())
@@ -1633,93 +1627,6 @@
 
         self.assertEqual(distro.distro_release_info(),
             MODULE_DISTROI.distro_release_info())
-=======
-        self.assertEqual(ld.linux_distribution(),
-            MODULE_LDI.linux_distribution(full_distribution_name=True))
-        self.assertEqual(ld.linux_distribution(full_distribution_name=True),
-            MODULE_LDI.linux_distribution())
-        self.assertEqual(ld.linux_distribution(full_distribution_name=False),
-            MODULE_LDI.linux_distribution(full_distribution_name=False))
-
-        self.assertEqual(ld.id(),
-            MODULE_LDI.id())
-
-        self.assertEqual(ld.name(),
-            MODULE_LDI.name(pretty=False))
-        self.assertEqual(ld.name(pretty=False),
-            MODULE_LDI.name())
-        self.assertEqual(ld.name(pretty=True),
-            MODULE_LDI.name(pretty=True))
-
-        self.assertEqual(ld.version(),
-            MODULE_LDI.version(pretty=False))
-        self.assertEqual(ld.version(pretty=False),
-            MODULE_LDI.version())
-        self.assertEqual(ld.version(pretty=True),
-            MODULE_LDI.version(pretty=True))
-        self.assertEqual(ld.version(),
-            MODULE_LDI.version(best=False))
-        self.assertEqual(ld.version(best=False),
-            MODULE_LDI.version())
-        self.assertEqual(ld.version(best=True),
-            MODULE_LDI.version(best=True))
-
-        self.assertEqual(ld.version_parts(),
-            MODULE_LDI.version_parts(best=False))
-        self.assertEqual(ld.version_parts(best=False),
-            MODULE_LDI.version_parts())
-        self.assertEqual(ld.version_parts(best=True),
-            MODULE_LDI.version_parts(best=True))
-
-        self.assertEqual(ld.major_version(),
-            MODULE_LDI.major_version(best=False))
-        self.assertEqual(ld.major_version(best=False),
-            MODULE_LDI.major_version())
-        self.assertEqual(ld.major_version(best=True),
-            MODULE_LDI.major_version(best=True))
-
-        self.assertEqual(ld.minor_version(),
-            MODULE_LDI.minor_version(best=False))
-        self.assertEqual(ld.minor_version(best=False),
-            MODULE_LDI.minor_version())
-        self.assertEqual(ld.minor_version(best=True),
-            MODULE_LDI.minor_version(best=True))
-
-        self.assertEqual(ld.build_number(),
-            MODULE_LDI.build_number(best=False))
-        self.assertEqual(ld.build_number(best=False),
-            MODULE_LDI.build_number())
-        self.assertEqual(ld.build_number(best=True),
-            MODULE_LDI.build_number(best=True))
-
-        self.assertEqual(ld.like(),
-            MODULE_LDI.like())
-
-        self.assertEqual(ld.codename(),
-            MODULE_LDI.codename())
-
-        self.assertEqual(ld.info(),
-            MODULE_LDI.info(best=False))
-        self.assertEqual(ld.info(best=False),
-            MODULE_LDI.info())
-        self.assertEqual(ld.info(best=True),
-            MODULE_LDI.info(best=True))
-        self.assertEqual(ld.info(),
-            MODULE_LDI.info(pretty=False))
-        self.assertEqual(ld.info(pretty=False),
-            MODULE_LDI.info())
-        self.assertEqual(ld.info(pretty=True),
-            MODULE_LDI.info(pretty=True))
-
-        self.assertEqual(ld.os_release_info(),
-            MODULE_LDI.os_release_info())
-
-        self.assertEqual(ld.lsb_release_info(),
-            MODULE_LDI.lsb_release_info())
-
-        self.assertEqual(ld.distro_release_info(),
-            MODULE_LDI.distro_release_info())
->>>>>>> 6970681c
 
         os_release_keys = [
             'name',
