[bdist_wheel]
<<<<<<< HEAD
universal = 1
=======
universal = 1

[metadata]
license_file = LICENSE

[flake8]
max-line-length = 88
>>>>>>> 2d212999
<|MERGE_RESOLUTION|>--- conflicted
+++ resolved
@@ -1,12 +1,5 @@
 [bdist_wheel]
-<<<<<<< HEAD
-universal = 1
-=======
 universal = 1
 
-[metadata]
-license_file = LICENSE
-
 [flake8]
-max-line-length = 88
->>>>>>> 2d212999
+max-line-length = 88