--- conflicted
+++ resolved
@@ -69,14 +69,9 @@
     )
 
 
-<<<<<<< HEAD
-_UNIXCONFDIR = os.environ.get('UNIXCONFDIR', '/etc')
-_UNIXUSRLIBDIR = os.environ.get('UNIXUSRLIBDIR', '/usr/lib')
-_OS_RELEASE_BASENAME = 'os-release'
-=======
 _UNIXCONFDIR = os.environ.get("UNIXCONFDIR", "/etc")
+_UNIXUSRLIBDIR = os.environ.get("UNIXUSRLIBDIR", "/usr/lib")
 _OS_RELEASE_BASENAME = "os-release"
->>>>>>> a46fca4e
 
 #: Translation table for normalizing the "ID" attribute defined in os-release
 #: files, for use by the :func:`distro.id` method.
@@ -719,10 +714,8 @@
           uses an unexpected encoding.
         """
         self.root_dir = root_dir
-<<<<<<< HEAD
-        self.etc_dir = os.path.join(root_dir, 'etc') \
-            if root_dir else _UNIXCONFDIR
-        self.usr_lib_dir = os.path.join(root_dir, 'usr/lib') \
+        self.etc_dir = os.path.join(root_dir, "etc") if root_dir else _UNIXCONFDIR
+        self.usr_lib_dir = os.path.join(root_dir, "usr/lib") \
             if root_dir else _UNIXUSRLIBDIR
 
         if os_release_file:
@@ -743,14 +736,7 @@
             else:
                 self.os_release_file = usr_lib_os_release_file
 
-        self.distro_release_file = distro_release_file or ''  # updated later
-=======
-        self.etc_dir = os.path.join(root_dir, "etc") if root_dir else _UNIXCONFDIR
-        self.os_release_file = os_release_file or os.path.join(
-            self.etc_dir, _OS_RELEASE_BASENAME
-        )
         self.distro_release_file = distro_release_file or ""  # updated later
->>>>>>> a46fca4e
         self.include_lsb = include_lsb
         self.include_uname = include_uname
 
