--- conflicted
+++ resolved
@@ -1121,25 +1121,14 @@
         return props
 
     @cached_property
-<<<<<<< HEAD
-    def _uname_info(self):
-        # type: () -> Dict[str, str]
+    def _uname_info(self) -> Dict[str, str]:
         if not self.include_uname:
             return {}
-        with open(os.devnull, "wb") as devnull:
-            try:
-                cmd = ("uname", "-rs")
-                stdout = subprocess.check_output(cmd, stderr=devnull)
-            except OSError:
-                return {}
-=======
-    def _uname_info(self) -> Dict[str, str]:
         try:
             cmd = ("uname", "-rs")
             stdout = subprocess.check_output(cmd, stderr=subprocess.DEVNULL)
         except OSError:
             return {}
->>>>>>> efd00c49
         content = self._to_str(stdout).splitlines()
         return self._parse_uname_content(content)
 
